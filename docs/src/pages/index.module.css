/**
 * CSS files with the .module.css suffix will be treated as CSS modules
 * and scoped locally.
 */

:root {
  --primary: #4f46e5;
  --primary-light: #6366f1;
  --primary-dark: #4338ca;
  --secondary: #10b981;
  --accent: #f59e0b;
  --text-primary: #1f2937;
  --text-secondary: #4b5563;
  --background: #f9fafb;
  --card-background: rgba(255, 255, 255, 0.8);
}

.heroBanner {
  padding: 8rem 0;
  text-align: center;
  position: relative;
  overflow: hidden;
  background: linear-gradient(135deg,
      var(--primary) 0%,
      var(--primary-dark) 100%);
  color: white;
}

.heroBanner::before {
  content: "";
  position: absolute;
  top: auto;
  left: auto;
  right: 0;
  bottom: 0;
  width: 280px;
  height: 280px;
  background-image: url("/img/banner-logo.svg");
  background-position: right bottom;
  background-repeat: no-repeat;
  background-size: contain;
  opacity: 0.3;
  pointer-events: none;
  transform: translate(10px, 45px);
}

.heroBanner::after {
  content: "";
  position: absolute;
  top: 0;
  left: 0;
  right: 0;
  bottom: 0;
  background: radial-gradient(circle at 50% 50%,
      rgba(116, 79, 247, 0.1) 0%,
      transparent 50%);
  pointer-events: none;
}

.heroTitle {
  font-size: 3.5rem;
  font-weight: 800;
  background: linear-gradient(to right, #fff, rgba(255, 255, 255, 0.8));
  background-clip: text;
  -webkit-background-clip: text;
  -webkit-text-fill-color: transparent;
  margin-bottom: 1.5rem;
}

.heroSubtitle {
  font-size: 1.5rem;
  line-height: 1.5;
  opacity: 0.9;
  max-width: 800px;
  margin: 0 auto 2rem;
}

.buttons {
  display: flex;
  align-items: center;
  justify-content: center;
  gap: 1rem;
  flex-wrap: wrap;
  margin-top: 2rem;
}

.button {
  display: flex;
  align-items: center;
  gap: 0.75rem;
  padding: 0.75rem 1.5rem;
  border-radius: 0.75rem;
  font-weight: 500;
  font-size: 1rem;
  color: white;
  background: rgba(255, 255, 255, 0.1);
  backdrop-filter: blur(10px);
  border: 1px solid rgba(255, 255, 255, 0.2);
  transition: all 0.3s ease;
}

.button:hover {
  background: rgba(255, 255, 255, 0.2);
  transform: translateY(-2px);
  text-decoration: none;
  color: white;
}

.button svg {
  transition: transform 0.3s ease;
}

.button:hover svg {
  transform: scale(1.1);
}

.pythonButtonText {
  font-family: monospace;
  font-size: 1rem;
}

.contentSection {
  padding: 4rem 2rem;
  background: linear-gradient(to bottom, #fafafa, #ffffff);
  position: relative;
  overflow: hidden;
}

.contentSection::before {
  content: "";
  position: absolute;
  width: 100%;
  height: 100%;
  top: 0;
  left: 0;
  background: radial-gradient(60% 50% at 50% 0%,
      rgba(99, 102, 241, 0.03) 0%,
      transparent 100%);
  pointer-events: none;
}

.mainContent {
  max-width: 1400px;
  margin: 0 auto;
  position: relative;
}

.mediaSection {
  display: grid;
  grid-template-columns: repeat(2, 1fr);
  gap: 4rem;
  align-items: center;
  margin-bottom: 6rem;
}

.imageWrapper {
  position: relative;
  border-radius: 16px;
  overflow: hidden;
  background: #ffffff;
  padding: 24px;
  box-shadow: 0 0 0 1px rgba(79, 70, 229, 0.1),
    0 20px 40px -12px rgba(0, 0, 0, 0.1);
  width: 100%;
}

<<<<<<< HEAD
.imageWrapper::before {
  content: "";
  position: absolute;
  inset: 0;
  background: linear-gradient(120deg, rgba(79, 70, 229, 0.05), transparent 40%),
    repeating-linear-gradient(45deg,
      rgba(79, 70, 229, 0.02) 0px,
      rgba(79, 70, 229, 0.02) 1px,
      transparent 1px,
      transparent 10px);
  pointer-events: none;
  z-index: 1;
}

=======
>>>>>>> 80ef13e3
.imageWrapper::after {
  content: "";
  position: absolute;
  top: 12px;
  left: 12px;
  width: 8px;
  height: 8px;
  background: #22c55e;
  border-radius: 50%;
  box-shadow: 20px 0 0 #ef4444, 40px 0 0 #fbbf24;
  z-index: 2;
}

.imageFrame {
  position: relative;
  width: 100%;
  height: 100%;
  overflow: hidden;
  background: #000;
  box-shadow: inset 0 0 0 1px rgba(255, 255, 255, 0.1);
  display: flex;
  align-items: center;
  justify-content: center;
}

.imageWrapper img {
  width: 100%;
  height: 100%;
  position: relative;
  z-index: 1;
  aspect-ratio: 16/9;
  object-fit: contain;
  border-radius: 20px;
  transform: scale(1.01);
}

.videoWrapper {
  position: relative;
  border-radius: 16px;
  overflow: hidden;
  background: #ffffff;
  padding: 30px 24px 24px;
  box-shadow: 0 0 0 1px rgba(79, 70, 229, 0.1),
    0 20px 40px -12px rgba(0, 0, 0, 0.1);
  width: 100%;
}

.videoWrapper::before {
  content: "";
  position: absolute;
  inset: 0;
  background: linear-gradient(120deg, rgba(79, 70, 229, 0.05), transparent 40%),
    repeating-linear-gradient(-45deg,
      rgba(79, 70, 229, 0.02) 0px,
      rgba(79, 70, 229, 0.02) 1px,
      transparent 1px,
      transparent 10px);
  pointer-events: none;
  z-index: 1;
}

.videoWrapper::after {
  content: "";
  position: absolute;
  top: 12px;
  left: 12px;
  width: 8px;
  height: 8px;
  background: #ef4444;
  border-radius: 50%;
  box-shadow: 20px 0 0 #fbbf24, 40px 0 0 #22c55e;
  z-index: 2;
}

.videoFrame {
  position: relative;
  width: 100%;
  height: 100%;
  border-radius: 10px;
  overflow: hidden;
  background: #000;
  box-shadow: inset 0 0 0 1px rgba(255, 255, 255, 0.1);
  display: flex;
  align-items: center;
  justify-content: center;
}

.videoFrame iframe {
  width: 100%;
  height: 100%;
  border: none;
  position: relative;
  z-index: 1;
  aspect-ratio: 16/9;
  object-fit: contain;
  transform: scale(1.01);
}

.videoFrame::before {
  content: "";
  position: absolute;
  inset: 0;
  background: linear-gradient(to bottom,
      rgba(0, 0, 0, 0.02) 0%,
      transparent 5%,
      transparent 95%,
      rgba(0, 0, 0, 0.02) 100%);
  z-index: 2;
  pointer-events: none;
}

.description {
  text-align: left;
  font-size: 1.25rem;
  line-height: 1.7;
  color: var(--text-secondary);
  max-width: 900px;
  margin: 0 auto;
  padding: 2rem;
  background: rgba(255, 255, 255, 0.5);
  backdrop-filter: blur(10px);
  border-radius: 1.5rem;
  border: 1px solid rgba(255, 255, 255, 0.1);
}

.ctaContainer {
  position: relative;
  margin-top: 4rem;
  padding: 0 2rem;
}

.ctaLine {
  width: 100%;
  height: 1px;
  background: linear-gradient(to right,
      transparent,
      rgba(79, 70, 229, 0.2) 20%,
      rgba(79, 70, 229, 0.2) 80%,
      transparent);
  position: relative;
}

.ctaButton {
  position: absolute;
  left: 50%;
  top: 50%;
  transform: translate(-50%, -50%);
  display: inline-flex;
  align-items: center;
  gap: 0.5rem;
  padding: 0.75rem 2rem;
  font-size: 0.875rem;
  font-weight: 500;
  color: var(--text-primary);
  background: white;
  border: 1px solid rgba(79, 70, 229, 0.2);
  border-radius: 100px;
  transition: all 0.3s ease;
  box-shadow: 0 2px 4px rgba(0, 0, 0, 0.05);
}

.ctaButton:hover {
  color: var(--primary);
  border-color: var(--primary-light);
  background: white;
  transform: translate(-50%, -50%) translateY(-1px);
  box-shadow: 0 4px 8px rgba(0, 0, 0, 0.1);
  text-decoration: none;
}

.ctaButton svg {
  width: 16px;
  height: 16px;
  stroke: currentColor;
  transition: transform 0.3s ease;
}

.ctaButton:hover svg {
  transform: translateX(2px);
}

.imageFrame::before {
  content: "";
  position: absolute;
  inset: 0;
  background: linear-gradient(to bottom,
      rgba(0, 0, 0, 0.02) 0%,
      transparent 5%,
      transparent 95%,
      rgba(0, 0, 0, 0.02) 100%);
  z-index: 2;
  pointer-events: none;
}

@media screen and (max-width: 1200px) {
  .contentSection {
    padding: 6rem 2rem;
  }

  .mediaSection {
    gap: 3rem;
  }
}

@media screen and (max-width: 996px) {
  .heroTitle {
    font-size: 2.5rem;
  }

  .heroSubtitle {
    font-size: 1.2rem;
  }

  .contentSection {
    padding: 4rem 1.5rem;
  }

  .mediaSection {
    grid-template-columns: 1fr;
    gap: 2rem;
  }

  .buttons {
    display: grid;
    grid-template-columns: repeat(2, 1fr);
    gap: 1rem;
    width: 100%;
    max-width: 600px;
    margin: 0 auto;
    padding: 0 1rem;
  }

  .button {
    width: 100%;
    justify-content: center;
    padding: 0.875rem 1rem;
    min-width: 0;
  }

  .ctaContainer {
    margin-top: 3rem;
    padding: 0 1rem;
  }

  .videoWrapper {
    padding: 16px;
  }

  .videoWrapper::after {
    top: 8px;
    left: 8px;
    width: 6px;
    height: 6px;
    box-shadow: 16px 0 0 #fbbf24, 32px 0 0 #22c55e;
  }

  .imageWrapper {
    padding: 16px;
  }

  .imageWrapper::after {
    top: 8px;
    left: 8px;
    width: 6px;
    height: 6px;
    box-shadow: 16px 0 0 #ef4444, 32px 0 0 #fbbf24;
  }
}

@media screen and (max-width: 600px) {
  .buttons {
    grid-template-columns: 1fr;
    max-width: 400px;
  }
}

@media screen and (max-width: 480px) {
  .contentSection {
    padding: 3rem 1rem;
  }

  .ctaContainer {
    margin-top: 2rem;
    padding: 0;
  }

  .ctaButton {
    width: auto;
    white-space: nowrap;
  }

  .videoWrapper {
    padding: 12px;
  }

  .videoWrapper::after {
    top: 6px;
    left: 6px;
    width: 4px;
    height: 4px;
    box-shadow: 12px 0 0 #fbbf24, 24px 0 0 #22c55e;
  }

  .imageWrapper {
    padding: 12px;
  }

  .imageWrapper::after {
    top: 6px;
    left: 6px;
    width: 4px;
    height: 4px;
    box-shadow: 12px 0 0 #ef4444, 24px 0 0 #fbbf24;
  }
}<|MERGE_RESOLUTION|>--- conflicted
+++ resolved
@@ -20,9 +20,11 @@
   text-align: center;
   position: relative;
   overflow: hidden;
-  background: linear-gradient(135deg,
-      var(--primary) 0%,
-      var(--primary-dark) 100%);
+  background: linear-gradient(
+    135deg,
+    var(--primary) 0%,
+    var(--primary-dark) 100%
+  );
   color: white;
 }
 
@@ -51,9 +53,11 @@
   left: 0;
   right: 0;
   bottom: 0;
-  background: radial-gradient(circle at 50% 50%,
-      rgba(116, 79, 247, 0.1) 0%,
-      transparent 50%);
+  background: radial-gradient(
+    circle at 50% 50%,
+    rgba(116, 79, 247, 0.1) 0%,
+    transparent 50%
+  );
   pointer-events: none;
 }
 
@@ -133,9 +137,11 @@
   height: 100%;
   top: 0;
   left: 0;
-  background: radial-gradient(60% 50% at 50% 0%,
-      rgba(99, 102, 241, 0.03) 0%,
-      transparent 100%);
+  background: radial-gradient(
+    60% 50% at 50% 0%,
+    rgba(99, 102, 241, 0.03) 0%,
+    transparent 100%
+  );
   pointer-events: none;
 }
 
@@ -164,23 +170,6 @@
   width: 100%;
 }
 
-<<<<<<< HEAD
-.imageWrapper::before {
-  content: "";
-  position: absolute;
-  inset: 0;
-  background: linear-gradient(120deg, rgba(79, 70, 229, 0.05), transparent 40%),
-    repeating-linear-gradient(45deg,
-      rgba(79, 70, 229, 0.02) 0px,
-      rgba(79, 70, 229, 0.02) 1px,
-      transparent 1px,
-      transparent 10px);
-  pointer-events: none;
-  z-index: 1;
-}
-
-=======
->>>>>>> 80ef13e3
 .imageWrapper::after {
   content: "";
   position: absolute;
@@ -233,11 +222,13 @@
   position: absolute;
   inset: 0;
   background: linear-gradient(120deg, rgba(79, 70, 229, 0.05), transparent 40%),
-    repeating-linear-gradient(-45deg,
+    repeating-linear-gradient(
+      -45deg,
       rgba(79, 70, 229, 0.02) 0px,
       rgba(79, 70, 229, 0.02) 1px,
       transparent 1px,
-      transparent 10px);
+      transparent 10px
+    );
   pointer-events: none;
   z-index: 1;
 }
@@ -283,11 +274,13 @@
   content: "";
   position: absolute;
   inset: 0;
-  background: linear-gradient(to bottom,
-      rgba(0, 0, 0, 0.02) 0%,
-      transparent 5%,
-      transparent 95%,
-      rgba(0, 0, 0, 0.02) 100%);
+  background: linear-gradient(
+    to bottom,
+    rgba(0, 0, 0, 0.02) 0%,
+    transparent 5%,
+    transparent 95%,
+    rgba(0, 0, 0, 0.02) 100%
+  );
   z-index: 2;
   pointer-events: none;
 }
@@ -315,11 +308,13 @@
 .ctaLine {
   width: 100%;
   height: 1px;
-  background: linear-gradient(to right,
-      transparent,
-      rgba(79, 70, 229, 0.2) 20%,
-      rgba(79, 70, 229, 0.2) 80%,
-      transparent);
+  background: linear-gradient(
+    to right,
+    transparent,
+    rgba(79, 70, 229, 0.2) 20%,
+    rgba(79, 70, 229, 0.2) 80%,
+    transparent
+  );
   position: relative;
 }
 
@@ -366,11 +361,13 @@
   content: "";
   position: absolute;
   inset: 0;
-  background: linear-gradient(to bottom,
-      rgba(0, 0, 0, 0.02) 0%,
-      transparent 5%,
-      transparent 95%,
-      rgba(0, 0, 0, 0.02) 100%);
+  background: linear-gradient(
+    to bottom,
+    rgba(0, 0, 0, 0.02) 0%,
+    transparent 5%,
+    transparent 95%,
+    rgba(0, 0, 0, 0.02) 100%
+  );
   z-index: 2;
   pointer-events: none;
 }
