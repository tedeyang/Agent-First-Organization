--- conflicted
+++ resolved
@@ -72,7 +72,6 @@
         }
     },
     "b2c": {
-<<<<<<< HEAD
         "brand_behavior": {
             "values": ["brand loyal", "brand indifferent"],
             "generate_values": false
@@ -80,10 +79,7 @@
         "purchasing_preference": {
             "values": ["discount oriented", "economic", "quality oriented"],
             "generate_values": false
-        } 
-=======
-        "brand_behavior": ["brand loyal", "brand indifferent"],
-        "purchasing_preference": ["discount oriented", "economic", "quality oriented"]
+        }
     },
     "system_attributes": {
         "user_id": {
@@ -106,6 +102,5 @@
             "bind_to": "system_attributes.web_product_id"
         },
         "cart_id": [{"input": "<your_cart_id>", "attribute": ""}]
->>>>>>> 2d3b08b7
     }
 }