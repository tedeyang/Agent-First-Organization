import os
import sys
import json
import pickle
from pathlib import Path
from os.path import dirname, abspath

sys.path.insert(0, dirname(dirname(abspath(__file__))))
from arklex.utils.loader import Loader, CrawledURLObject, URLType

def get_domain_info(documents):
    summary = None
    for doc in documents:
        if doc['URL'] == 'summary':
            summary = doc['content']
            break
    return summary

def load_docs(document_dir, doc_config, limit=10):
<<<<<<< HEAD
    if "rag_docs" not in doc_config:
        if "task_docs" not in doc_config:
            raise ValueError("The config json file must have a key 'rag_docs' or 'task_docs' with a list of documents to load.")
        else:
            rag_docs = doc_config['task_docs']
            filename = "task_documents.pkl"
    else:
        rag_docs = doc_config['rag_docs']
        filename = "documents.pkl"
        
    if document_dir is not None:
        filepath = os.path.join(document_dir, filename)
        total_num_docs = sum([doc.get("num") if doc.get("num") else 1 for doc in rag_docs])
        loader = Loader()
        if Path(filepath).exists():
            docs = pickle.load(open(os.path.join(document_dir, filename), "rb"))
        else:
            docs = []
            for doc in rag_docs:
                source = doc.get("source")
                if doc.get('type') != 'local':
                    num_docs = doc.get("num") if doc.get("num") else 1
                    urls = loader.get_all_urls(source, num_docs)
                    crawled_urls = loader.to_crawled_url_objs(urls)
                    docs.extend(crawled_urls)
                    
                elif doc.get('type') == 'local':
                    file_list = [os.path.join(source, f) for f in os.listdir(source)]
                    docs.extend(loader.to_crawled_local_objs(file_list))
                
            Loader.save(filepath, docs)
            
        if total_num_docs > 50:
            limit = total_num_docs // 5
        else:
            limit = 10
            
        if isinstance(docs[0], CrawledURLObject):
            documents = []
            # Get candidate websites for only web urls
            documents.extend(loader.get_candidates_websites(filter(lambda x: x.url_type == URLType.WEB, docs), limit))
            documents.extend(filter(lambda x: x.url_type == URLType.LOCAL, docs))
            
        else:
=======
    if document_dir is not None:
        try:
            if "rag_docs" not in doc_config:
                if "task_docs" not in doc_config:
                    raise ValueError("The config json file must have a key 'rag_docs' or 'task_docs' with a list of documents to load.")
            else:
                rag_docs = doc_config['task_docs']
                filename = "task_documents.pkl"
            filepath = os.path.join(document_dir, filename)
            total_num_docs = sum([doc.get("num") if doc.get("num") else 1 for doc in rag_docs])
            loader = Loader()
            if Path(filepath).exists():
                docs = pickle.load(open(os.path.join(document_dir, filename), "rb"))
            else:
                docs = []
                for doc in rag_docs:
                    source = doc.get("source")
                    num_docs = doc.get("num") if doc.get("num") else 1
                    urls = loader.get_all_urls(source, num_docs)
                    crawled_urls = loader.to_crawled_obj(urls)
                    docs.extend(crawled_urls)
                Loader.save(filepath, docs)
            if total_num_docs > 50:
                limit = total_num_docs // 5
            else:
                limit = 10
            if isinstance(docs[0], CrawledURLObject):
                documents = loader.get_candidates_websites(docs, limit)
            else:
                documents = []
                for doc in docs:
                    documents.append({"url": "", "content": doc.page_content, "metadata": doc.metadata})  
        except Exception as e:
            print(f"Error loading documents: {e}")
>>>>>>> 80ecc26e
            documents = []
    else:
        documents = []
    return documents

if __name__ == "__main__":
    doc_config = json.load(open('./temp_files/richtech_config.json'))
    docs = load_docs('./temp_files', doc_config, 10)<|MERGE_RESOLUTION|>--- conflicted
+++ resolved
@@ -17,52 +17,6 @@
     return summary
 
 def load_docs(document_dir, doc_config, limit=10):
-<<<<<<< HEAD
-    if "rag_docs" not in doc_config:
-        if "task_docs" not in doc_config:
-            raise ValueError("The config json file must have a key 'rag_docs' or 'task_docs' with a list of documents to load.")
-        else:
-            rag_docs = doc_config['task_docs']
-            filename = "task_documents.pkl"
-    else:
-        rag_docs = doc_config['rag_docs']
-        filename = "documents.pkl"
-        
-    if document_dir is not None:
-        filepath = os.path.join(document_dir, filename)
-        total_num_docs = sum([doc.get("num") if doc.get("num") else 1 for doc in rag_docs])
-        loader = Loader()
-        if Path(filepath).exists():
-            docs = pickle.load(open(os.path.join(document_dir, filename), "rb"))
-        else:
-            docs = []
-            for doc in rag_docs:
-                source = doc.get("source")
-                if doc.get('type') != 'local':
-                    num_docs = doc.get("num") if doc.get("num") else 1
-                    urls = loader.get_all_urls(source, num_docs)
-                    crawled_urls = loader.to_crawled_url_objs(urls)
-                    docs.extend(crawled_urls)
-                    
-                elif doc.get('type') == 'local':
-                    file_list = [os.path.join(source, f) for f in os.listdir(source)]
-                    docs.extend(loader.to_crawled_local_objs(file_list))
-                
-            Loader.save(filepath, docs)
-            
-        if total_num_docs > 50:
-            limit = total_num_docs // 5
-        else:
-            limit = 10
-            
-        if isinstance(docs[0], CrawledURLObject):
-            documents = []
-            # Get candidate websites for only web urls
-            documents.extend(loader.get_candidates_websites(filter(lambda x: x.url_type == URLType.WEB, docs), limit))
-            documents.extend(filter(lambda x: x.url_type == URLType.LOCAL, docs))
-            
-        else:
-=======
     if document_dir is not None:
         try:
             if "rag_docs" not in doc_config:
@@ -80,24 +34,30 @@
                 docs = []
                 for doc in rag_docs:
                     source = doc.get("source")
-                    num_docs = doc.get("num") if doc.get("num") else 1
-                    urls = loader.get_all_urls(source, num_docs)
-                    crawled_urls = loader.to_crawled_obj(urls)
-                    docs.extend(crawled_urls)
+                    if doc.get('type') != 'local':
+                        num_docs = doc.get("num") if doc.get("num") else 1
+                        urls = loader.get_all_urls(source, num_docs)
+                        crawled_urls = loader.to_crawled_url_objs(urls)
+                        docs.extend(crawled_urls)
+                    elif doc.get('type') == 'local':
+                        file_list = [os.path.join(source, f) for f in os.listdir(source)]
+                        docs.extend(loader.to_crawled_local_objs(file_list))
                 Loader.save(filepath, docs)
             if total_num_docs > 50:
                 limit = total_num_docs // 5
             else:
                 limit = 10
             if isinstance(docs[0], CrawledURLObject):
-                documents = loader.get_candidates_websites(docs, limit)
+                documents = []
+                # Get candidate websites for only web urls
+                documents.extend(loader.get_candidates_websites(filter(lambda x: x.url_type == URLType.WEB, docs), limit))
+                documents.extend(filter(lambda x: x.url_type == URLType.LOCAL, docs))
             else:
                 documents = []
                 for doc in docs:
                     documents.append({"url": "", "content": doc.page_content, "metadata": doc.metadata})  
         except Exception as e:
             print(f"Error loading documents: {e}")
->>>>>>> 80ecc26e
             documents = []
     else:
         documents = []
