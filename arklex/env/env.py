"""Environment management for the Arklex framework.

This module provides functionality for managing the environment, including
worker initialization, tool management, and slot filling integration.
"""

import importlib
import os
import uuid
from collections.abc import Callable
from functools import partial
<<<<<<< HEAD
from typing import Any, Callable, Dict, List, Optional, Tuple, Union, cast
=======
from typing import Any
>>>>>>> 90443a3b

from arklex.env.agents.agent import BaseAgent
from arklex.env.planner.react_planner import DefaultPlanner, ReactPlanner
from arklex.env.tools.tools import Tool
from arklex.env.workers.worker import BaseWorker
from arklex.orchestrator.NLU.core.slot import SlotFiller
from arklex.orchestrator.NLU.services.api_service import APIClientService
from arklex.orchestrator.NLU.services.model_service import (
    DummyModelService,
    ModelService,
)
from arklex.utils.graph_state import MessageState, NodeInfo, Params
from arklex.utils.logging_utils import LogContext

log_context = LogContext(__name__)


class BaseResourceInitializer:
    """Abstract base class for resource initialization.

    This class defines the interface for initializing tools and workers in the environment.
    Concrete implementations must provide methods for tool and worker initialization.
    """

    @staticmethod
    def init_tools(tools: list[dict[str, Any]]) -> dict[str, dict[str, Any]]:
        """Initialize tools from configuration.

        Args:
            tools: List of tool configurations

        Returns:
            Dictionary mapping tool IDs to their configurations

        Raises:
            NotImplementedError: Must be implemented by subclasses
        """
        raise NotImplementedError

    @staticmethod
    def init_workers(workers: list[dict[str, Any]]) -> dict[str, dict[str, Any]]:
        """Initialize workers from configuration.

        Args:
            workers: List of worker configurations

        Returns:
            Dictionary mapping worker IDs to their configurations

        Raises:
            NotImplementedError: Must be implemented by subclasses
        """
        raise NotImplementedError


class DefaultResourceInitializer(BaseResourceInitializer):
    """Default implementation of resource initialization.

    This class provides a default implementation for initializing tools and workers
    in the environment.
    """

    @staticmethod
    def init_tools(tools: list[dict[str, Any]]) -> dict[str, dict[str, Any]]:
        """Initialize tools from configuration.

        Args:
            tools: List of tool configurations

        Returns:
            Dictionary mapping tool IDs to their configurations
        """
        tool_registry: dict[str, dict[str, Any]] = {}
        for tool in tools:
            tool_id: str = tool["id"]
            name: str = tool["name"]
            path: str = tool["path"]
            try:
                filepath: str = os.path.join("arklex.env.tools", path)
                module_name: str = filepath.replace(os.sep, ".").replace(".py", "")
                module = importlib.import_module(module_name)
                func: Callable = getattr(module, name)
                tool_instance: Tool = func()
                tool_registry[tool_id] = {
                    "name": f"{path.replace('/', '-')}-{name}",
                    "description": tool_instance.description,
                    "execute": func,
                    "fixed_args": tool.get("fixed_args", {}),
                }
            except Exception as e:
                log_context.error(f"Tool {name} is not registered, error: {e}")
        return tool_registry

    @staticmethod
    def init_workers(workers: list[dict[str, Any]]) -> dict[str, dict[str, Any]]:
        """Initialize workers from configuration.

        Args:
            workers: List of worker configurations

        Returns:
            Dictionary mapping worker IDs to their configurations
        """
        worker_registry: dict[str, dict[str, Any]] = {}
        for worker in workers:
            worker_id: str = worker["id"]
            name: str = worker["name"]
            path: str = worker["path"]
            try:
                filepath: str = os.path.join("arklex.env.workers", path)
                module_name: str = filepath.replace(os.sep, ".").rstrip(".py")
                module = importlib.import_module(module_name)
                func: Callable = getattr(module, name)
                worker_registry[worker_id] = {
                    "name": name,
                    "description": func.description,
                    "execute": partial(func, **worker.get("fixed_args", {})),
                }
            except Exception as e:
                log_context.error(f"Worker {name} is not registered, error: {e}")
        return worker_registry

    @staticmethod
    def init_agents(agents: List[Dict[str, Any]]) -> Dict[str, Dict[str, Any]]:
        """Initialize agents from configuration.

        Args:
            agents: List of agent configurations

        Returns:
            Dictionary mapping agent IDs to their configurations
        """
        agent_registry: Dict[str, Dict[str, Any]] = {}
        for agent in agents:
            agent_id: str = agent["id"]
            name: str = agent["name"]
            path: str = agent["path"]
            try:
                filepath: str = os.path.join("arklex.env.agents", path)
                module_name: str = filepath.replace(os.sep, ".").rstrip(".py")
                module = importlib.import_module(module_name)
                func: Callable = getattr(module, name)
                agent_registry[agent_id] = {
                    "name": name,
                    "description": func.description,
                    "execute": partial(func, **agent.get("fixed_args", {})),
                }
            except Exception as e:
                log_context.error(f"Agent {name} is not registered, error: {e}")
                continue
        return agent_registry


class Environment:
    """Environment management for workers and tools.

    This class manages the environment for workers and tools, including
    initialization, state management, and slot filling integration.
    """

    def __init__(
        self,
<<<<<<< HEAD
        tools: List[Dict[str, Any]],
        workers: List[Dict[str, Any]],
        agents: List[Dict[str, Any]],
=======
        tools: list[dict[str, Any]],
        workers: list[dict[str, Any]],
>>>>>>> 90443a3b
        slotsfillapi: str = "",
        resource_initializer: BaseResourceInitializer | None = None,
        planner_enabled: bool = False,
        model_service: ModelService | None = None,
        **kwargs: str | int | float | bool | None,
    ) -> None:
        """Initialize the environment.

        Args:
            tools: List of tools to initialize
            workers: List of workers to initialize
            slotsfillapi: API endpoint for slot filling
            resource_initializer: Resource initializer instance
            planner_enabled: Whether planning is enabled
            model_service: Model service for intent detection and slot filling
        """
        # Accept slot_fill_api as an alias for slotsfillapi for compatibility with tests
        if "slot_fill_api" in kwargs and not slotsfillapi:
            slotsfillapi = kwargs["slot_fill_api"]
        if resource_initializer is None:
            resource_initializer = DefaultResourceInitializer()
        self.tools: dict[str, dict[str, Any]] = resource_initializer.init_tools(tools)
        self.workers: dict[str, dict[str, Any]] = resource_initializer.init_workers(
            workers
        )
<<<<<<< HEAD
        self.agents: Dict[str, Dict[str, Any]] = resource_initializer.init_agents(
            agents
        )
        self.name2id: Dict[str, str] = {
=======
        self.name2id: dict[str, str] = {
>>>>>>> 90443a3b
            resource["name"]: id
            for id, resource in {**self.tools, **self.workers, **self.agents}.items()
        }
        self.id2name: dict[str, str] = {
            id: resource["name"]
            for id, resource in {**self.tools, **self.workers, **self.agents}.items()
        }
        self.model_service = model_service or DummyModelService(
            {
                "model_name": "dummy",
                "api_key": "dummy",
                "endpoint": "http://dummy",
                "model_type_or_path": "dummy-path",
                "llm_provider": "dummy",
            }
        )
        self.slotfillapi: SlotFiller = self.initialize_slotfillapi(slotsfillapi)
        if planner_enabled:
            self.planner: ReactPlanner | DefaultPlanner = ReactPlanner(
                tools_map=self.tools, workers_map=self.workers, name2id=self.name2id
            )
        else:
            self.planner: ReactPlanner | DefaultPlanner = DefaultPlanner(
                tools_map=self.tools, workers_map=self.workers, name2id=self.name2id
            )

    def initialize_slotfillapi(self, slotsfillapi: str) -> SlotFiller:
        """Initialize the slot filling API.

        Args:
            slotsfillapi: API endpoint for slot filling. If not a string or empty,
                         falls back to local model-based slot filling.

        Returns:
            SlotFiller: Initialized slot filler instance, either API-based or local model-based.
        """
        if isinstance(slotsfillapi, str) and slotsfillapi:
            api_service = APIClientService(base_url=slotsfillapi)
            return SlotFiller(model_service=self.model_service, api_service=api_service)
        else:
            return SlotFiller(model_service=self.model_service)

    def step(
        self, id: str, message_state: MessageState, params: Params, node_info: NodeInfo
    ) -> tuple[MessageState, Params]:
        """Execute a step in the environment.

        Args:
            id: Resource ID to execute
            message_state: Current message state
            params: Current parameters
            node_info: Information about the current node

        Returns:
            Tuple containing updated message state and parameters
        """
        response_state: MessageState
        if id in self.tools:
            log_context.info(f"{self.tools[id]['name']} tool selected")
            tool: Tool = self.tools[id]["execute"]()
            tool.init_slotfiller(self.slotfillapi)
            tool.load_slots(getattr(node_info, "attributes", {}).get("slots", []))
            combined_args: dict[str, Any] = {
                **self.tools[id]["fixed_args"],
                **(node_info.additional_args or {}),
            }
            response_state = tool.execute(message_state, **combined_args)
            params.memory.function_calling_trajectory = (
                response_state.function_calling_trajectory
            )
            params.taskgraph.dialog_states = response_state.slots
            params.taskgraph.node_status[params.taskgraph.curr_node] = (
                response_state.status
            )

        elif id in self.workers:
            log_context.info(f"{self.workers[id]['name']} worker selected")
            worker: BaseWorker = self.workers[id]["execute"]()
            if hasattr(worker, "init_slotfilling"):
                worker.init_slotfilling(self.slotfillapi)
            response_state = worker.execute(message_state, **node_info.additional_args)
            call_id: str = str(uuid.uuid4())
            params.memory.function_calling_trajectory.append(
                {
                    "content": None,
                    "role": "assistant",
                    "tool_calls": [
                        {
                            "function": {"arguments": "{}", "name": self.id2name[id]},
                            "id": call_id,
                            "type": "function",
                        }
                    ],
                    "function_call": None,
                }
            )
            params.memory.function_calling_trajectory.append(
                {
                    "role": "tool",
                    "tool_call_id": call_id,
                    "name": self.id2name[id],
                    "content": response_state.response
                    if response_state.response
                    else response_state.message_flow,
                }
            )
            params.taskgraph.node_status[params.taskgraph.curr_node] = (
                response_state.status
            )

        elif id in self.agents:
            log_context.info(f"{self.agents[id]['name']} agent selected")
            agent: BaseAgent = self.agents[id]["execute"](
                successors=node_info.additional_args.get("successors", []),
                predecessors=node_info.additional_args.get("predecessors", []),
                tools=self.tools,
                state=message_state,
            )
            response_state = agent.execute(message_state, **node_info.additional_args)
            call_id: str = str(uuid.uuid4())
            params.memory.function_calling_trajectory = (
                response_state.function_calling_trajectory
            )
            params.taskgraph.node_status[params.taskgraph.curr_node] = (
                response_state.status
            )
        else:
            log_context.info("planner selected")
            action: str
            response_state: MessageState
            msg_history: list[dict[str, Any]]
            action, response_state, msg_history = self.planner.execute(
                message_state, params.memory.function_calling_trajectory
            )

        log_context.info(f"Response state from {id}: {response_state}")
        return response_state, params

    def register_tool(self, name: str, tool: Tool) -> None:
        """Register a tool in the environment.

        Args:
            name: Name of the tool
            tool: Tool instance

        Raises:
            EnvironmentError: If tool registration fails
        """
        try:
            self.tools[name] = tool
            log_context.info(f"{self.tools[name]['name']} tool selected")
        except Exception as e:
            log_context.error(f"Tool {name} is not registered, error: {e}")<|MERGE_RESOLUTION|>--- conflicted
+++ resolved
@@ -9,11 +9,7 @@
 import uuid
 from collections.abc import Callable
 from functools import partial
-<<<<<<< HEAD
-from typing import Any, Callable, Dict, List, Optional, Tuple, Union, cast
-=======
 from typing import Any
->>>>>>> 90443a3b
 
 from arklex.env.agents.agent import BaseAgent
 from arklex.env.planner.react_planner import DefaultPlanner, ReactPlanner
@@ -43,10 +39,10 @@
         """Initialize tools from configuration.
 
         Args:
-            tools: List of tool configurations
-
-        Returns:
-            Dictionary mapping tool IDs to their configurations
+            tools: list of tool configurations
+
+        Returns:
+            dictionary mapping tool IDs to their configurations
 
         Raises:
             NotImplementedError: Must be implemented by subclasses
@@ -58,10 +54,10 @@
         """Initialize workers from configuration.
 
         Args:
-            workers: List of worker configurations
-
-        Returns:
-            Dictionary mapping worker IDs to their configurations
+            workers: list of worker configurations
+
+        Returns:
+            dictionary mapping worker IDs to their configurations
 
         Raises:
             NotImplementedError: Must be implemented by subclasses
@@ -81,10 +77,10 @@
         """Initialize tools from configuration.
 
         Args:
-            tools: List of tool configurations
-
-        Returns:
-            Dictionary mapping tool IDs to their configurations
+            tools: list of tool configurations
+
+        Returns:
+            dictionary mapping tool IDs to their configurations
         """
         tool_registry: dict[str, dict[str, Any]] = {}
         for tool in tools:
@@ -112,10 +108,10 @@
         """Initialize workers from configuration.
 
         Args:
-            workers: List of worker configurations
-
-        Returns:
-            Dictionary mapping worker IDs to their configurations
+            workers: list of worker configurations
+
+        Returns:
+            dictionary mapping worker IDs to their configurations
         """
         worker_registry: dict[str, dict[str, Any]] = {}
         for worker in workers:
@@ -137,16 +133,16 @@
         return worker_registry
 
     @staticmethod
-    def init_agents(agents: List[Dict[str, Any]]) -> Dict[str, Dict[str, Any]]:
+    def init_agents(agents: list[dict[str, Any]]) -> dict[str, dict[str, Any]]:
         """Initialize agents from configuration.
 
         Args:
-            agents: List of agent configurations
-
-        Returns:
-            Dictionary mapping agent IDs to their configurations
-        """
-        agent_registry: Dict[str, Dict[str, Any]] = {}
+            agents: list of agent configurations
+
+        Returns:
+            dictionary mapping agent IDs to their configurations
+        """
+        agent_registry: dict[str, dict[str, Any]] = {}
         for agent in agents:
             agent_id: str = agent["id"]
             name: str = agent["name"]
@@ -176,14 +172,9 @@
 
     def __init__(
         self,
-<<<<<<< HEAD
-        tools: List[Dict[str, Any]],
-        workers: List[Dict[str, Any]],
-        agents: List[Dict[str, Any]],
-=======
         tools: list[dict[str, Any]],
         workers: list[dict[str, Any]],
->>>>>>> 90443a3b
+        agents: list[dict[str, Any]],
         slotsfillapi: str = "",
         resource_initializer: BaseResourceInitializer | None = None,
         planner_enabled: bool = False,
@@ -193,8 +184,8 @@
         """Initialize the environment.
 
         Args:
-            tools: List of tools to initialize
-            workers: List of workers to initialize
+            tools: list of tools to initialize
+            workers: list of workers to initialize
             slotsfillapi: API endpoint for slot filling
             resource_initializer: Resource initializer instance
             planner_enabled: Whether planning is enabled
@@ -209,14 +200,10 @@
         self.workers: dict[str, dict[str, Any]] = resource_initializer.init_workers(
             workers
         )
-<<<<<<< HEAD
-        self.agents: Dict[str, Dict[str, Any]] = resource_initializer.init_agents(
+        self.agents: dict[str, dict[str, Any]] = resource_initializer.init_agents(
             agents
         )
-        self.name2id: Dict[str, str] = {
-=======
         self.name2id: dict[str, str] = {
->>>>>>> 90443a3b
             resource["name"]: id
             for id, resource in {**self.tools, **self.workers, **self.agents}.items()
         }
