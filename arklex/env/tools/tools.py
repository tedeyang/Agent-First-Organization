"""Tool management for the Arklex framework.

This module provides functionality for managing tools, including
initialization, execution, and slot filling integration.
"""

import inspect
import json
<<<<<<< HEAD
import logging
import os
import traceback
import uuid
from typing import Any, Callable, Dict, List, Optional

from arklex.orchestrator.NLU.core.slot import SlotFiller
from arklex.orchestrator.NLU.services.api_service import APIClientService
from arklex.orchestrator.NLU.services.model_service import ModelService
=======
import os
import traceback
import uuid
from collections.abc import Callable
from typing import Any, TypedDict

from arklex.orchestrator.NLU.core.slot import SlotFiller
>>>>>>> 90443a3b
from arklex.utils.exceptions import AuthenticationError, ToolExecutionError
from arklex.utils.graph_state import MessageState, StatusEnum
from arklex.utils.logging_utils import LogContext
from arklex.utils.slot import Slot
from arklex.utils.utils import format_chat_history

log_context = LogContext(__name__)

PYTHON_TO_JSON_SCHEMA = {
    "str": "string",
    "int": "integer",
    "float": "number",
    "bool": "boolean",
}


def register_tool(
    desc: str,
    slots: list[dict[str, Any]] | None = None,
    outputs: list[str] | None = None,
    isResponse: bool = False,
) -> Callable:
    """Register a tool with the Arklex framework.

    This decorator registers a function as a tool with the specified description, slots,
    outputs, and response flag. It handles path normalization and tool initialization.

    Args:
        desc (str): Description of the tool's functionality.
        slots (List[Dict[str, Any]], optional): List of slot definitions. Defaults to None.
        outputs (List[str], optional): List of output field names. Defaults to None.
        isResponse (bool, optional): Whether the tool is a response tool. Defaults to False.

    Returns:
        Callable: A function that creates and returns a Tool instance.
    """
    if slots is None:
        slots = []
    if outputs is None:
        outputs = []

    current_file_dir: str = os.path.dirname(__file__)

    def inner(func: Callable) -> Callable:
        file_path: str = inspect.getfile(func)
        relative_path: str = os.path.relpath(file_path, current_file_dir)
        # reformat the relative path to replace / and \\ with -, and remove .py, because the function calling in openai only allow the function name match the patter the pattern '^[a-zA-Z0-9_-]+$'
        # different file paths format in Windows and linux systems
        relative_path = (
            relative_path.replace("/", "-").replace("\\", "-").replace(".py", "")
        )
        key: str = f"{relative_path}-{func.__name__}"

        def tool() -> "Tool":
            return Tool(func, key, desc, slots, outputs, isResponse)

        return tool

    return inner


class FixedArgs(TypedDict, total=False):
    """Type definition for fixed arguments passed to tool execution."""

    llm_provider: str
    model_type_or_path: str
    temperature: float
    shop_url: str
    api_version: str
    admin_token: str
    storefront_token: str
    limit: str
    navigate: str
    pageInfo: dict[str, Any]


class Tool:
    """Base class for tools in the Arklex framework.

    This class provides the core functionality for tool execution, slot management,
    and state handling. It supports slot filling, parameter validation, and error
    handling during tool execution.

    Attributes:
        func (Callable): The function implementing the tool's functionality.
        name (str): The name of the tool.
        description (str): Description of the tool's functionality.
        output (List[str]): List of output field names.
        slotfillapi (Optional[SlotFiller]): Slot filling API instance.
        info (Dict[str, Any]): Tool information including parameters and requirements.
        slots (List[Slot]): List of slot instances.
        isResponse (bool): Whether the tool is a response tool.
        properties (Dict[str, Dict[str, Any]]): Tool properties.
        llm_config (Dict[str, Any]): Language model configuration.
    """

    def __init__(
        self,
        func: Callable,
        name: str,
        description: str,
        slots: list[dict[str, Any]],
        outputs: list[str],
        isResponse: bool,
    ) -> None:
        """Initialize a new Tool instance.

        Args:
            func (Callable): The function implementing the tool's functionality.
            name (str): The name of the tool.
            description (str): Description of the tool's functionality.
            slots (List[Dict[str, Any]]): List of slot definitions.
            outputs (List[str]): List of output field names.
            isResponse (bool): Whether the tool is a response tool.
        """
        self.func: Callable = func
        self.name: str = name
        self.description: str = description
<<<<<<< HEAD
        self.output: List[str] = outputs
        self.slotfiller: Optional[SlotFiller] = None
        self.info: Dict[str, Any] = self.get_info(slots)
        self.slots: List[Slot] = [Slot.model_validate(slot) for slot in slots]
        self.openai_slots: List[Dict[str, Any]] = self._format_slots(slots)
=======
        self.output: list[str] = outputs
        self.slotfiller: SlotFiller | None = None
        self.info: dict[str, Any] = self.get_info(slots)
        self.slots: list[Slot] = [Slot.model_validate(slot) for slot in slots]
>>>>>>> 90443a3b
        self.isResponse: bool = isResponse
        self.properties: dict[str, dict[str, Any]] = {}
        self.llm_config: dict[str, Any] = {}
        self.fixed_args = {}
        self.auth = {}

    def get_info(self, slots: list[dict[str, Any]]) -> dict[str, Any]:
        """Get tool information including parameters and requirements.

        This method processes the slot definitions to create a structured
        representation of the tool's parameters and requirements.

        Args:
            slots (List[Dict[str, Any]]): List of slot definitions.

        Returns:
            Dict[str, Any]: Tool information including parameters and requirements.
        """
        self.properties = {}
        for slot in slots:
            self.properties[slot["name"]] = {
                k: v
                for k, v in slot.items()
                if k in ["type", "description", "prompt", "items"]
            }
        required: list[str] = [
            slot["name"] for slot in slots if slot.get("required", False)
        ]
        return {
            "type": "function",
            "function": {
                "name": self.name,
                "description": self.description,
                "parameters": {
                    "type": "object",
                    "properties": self.properties,
                    "required": required,
                },
            },
        }

    def init_slotfiller(self, slotfiller_api: SlotFiller) -> None:
        """Initialize the slot filler for this tool.

        Args:
            slotfiller_api: API endpoint for slot filling
        """
        self.slotfiller = slotfiller_api

    def init_default_slots(self, default_slots: list[Slot]) -> None:
        """Initializes the default slots as provided and returns a dictionary of slots which have been populated."""
        populated_slots: dict[str:Any] = {}
        for default_slot in default_slots:
            populated_slots[default_slot.name] = default_slot.value
            for slot in self.slots:
                if slot.name == default_slot.name:
                    slot.value = default_slot.value
                    slot.verified = True
        return populated_slots

    def _init_slots(self, state: MessageState) -> None:
        """Initialize slots with default values from the message state.

        This method processes default slots from the message state and updates
        the tool's slots with their values.

        Args:
            state (MessageState): The current message state.
        """
        default_slots: list[Slot] = state.slots.get("default_slots", [])
        log_context.info(f"Default slots are: {default_slots}")
        if not default_slots:
            return
        response: dict[str, Any] = self.init_default_slots(default_slots)
        state.function_calling_trajectory.append(
            {
                "role": "tool",
                "tool_call_id": str(uuid.uuid4()),
                "name": "default_slots",
                "content": json.dumps(response),
            }
        )

        log_context.info(f"Slots after initialization are: {self.slots}")

    def load_slots(self, slots: list[dict[str, Any]]) -> None:
        """Load and merge slots with existing slots.

        This method handles the merging of new slots with the tool's existing slots.
        If a slot with the same name exists in both places, the new version takes precedence.
        New slots are added to the existing slots.

        Args:
            slots (List[Dict[str, Any]]): List of slot definitions to merge with existing slots.

        Example:
            Existing slots:
                [Slot(name="param1", type="str", required=True),
                 Slot(name="param2", type="int", required=False)]

            New slots:
                [{"name": "param1", "type": "str", "required": False},
                 {"name": "param3", "type": "bool", "required": True}]

            Result:
                [Slot(name="param1", type="str", required=False),  # Updated
                 Slot(name="param2", type="int", required=False),  # Preserved
                 Slot(name="param3", type="bool", required=True)]  # Added
        """
        if not slots:
            return

        # Create a dictionary of existing slots for easy lookup
        existing_slots_dict = {slot.name: slot for slot in self.slots}

        # Process new slots
        for new_slot in slots:
            slot_name = new_slot["name"]
            if slot_name in existing_slots_dict:
                # Update existing slot with new values
                existing_slot = existing_slots_dict[slot_name]
                for key, value in new_slot.items():
                    setattr(existing_slot, key, value)
            else:
                # Add new slot
                self.slots.append(Slot.model_validate(new_slot))

        # Update tool info with merged slots
        self.info = self.get_info([slot.model_dump() for slot in self.slots])

    def _execute(self, state: MessageState, **fixed_args: FixedArgs) -> MessageState:
        """Execute the tool with the current state and fixed arguments.

        This method handles slot filling, parameter validation, and tool execution.
        It manages the execution flow, error handling, and state updates.

        Args:
            state (MessageState): The current message state.
            **fixed_args (FixedArgs): Additional fixed arguments for the tool.

        Returns:
            MessageState: The updated message state after tool execution.
        """
        response = ""  # Initialize as empty string
        slot_verification: bool = False
        reason: str = ""
        response: str = ""  # Initialize response variable

        # Check if we need to reset slots for a new node
        # If this tool has been called before, check if the current slots are different
        # from the previously stored slots (indicating a different node)
        if state.slots.get(self.name):
            previous_slots = state.slots[self.name]
            current_slot_names = {slot.name for slot in self.slots}
            previous_slot_names = {slot.name for slot in previous_slots}

            # If the slot configurations are different, reset to current node's slots
            if current_slot_names != previous_slot_names:
                log_context.info(
                    f"Slot configuration changed from {previous_slot_names} to {current_slot_names}, resetting slots"
                )
                # Reset slots to the current node's configuration
                state.slots[self.name] = self.slots.copy()
            else:
                # Load previous slots if they're from the same node
                self.slots = state.slots[self.name]
        else:
            # First time calling this tool, store the current slots
            state.slots[self.name] = self.slots.copy()

        # init slot values saved in default slots
        self._init_slots(state)
        # do slotfilling
        chat_history_str: str = format_chat_history(state.function_calling_trajectory)
        slots: list[Slot] = self.slotfiller.fill_slots(
            self.slots, chat_history_str, self.llm_config
        )
        log_context.info(f"{slots=}")

        # Check if any required slots are missing or unverified
        missing_required = any(
            not (slot.value and slot.verified) for slot in slots if slot.required
        )
        if missing_required:
            for slot in slots:
                # if there is extracted slots values but haven't been verified
                if slot.value and not slot.verified:
                    # check whether it verified or not
                    verification_needed: bool
                    thought: str
                    verification_needed, thought = self.slotfiller.verify_slot(
                        slot.model_dump(), chat_history_str, self.llm_config
                    )
                    if verification_needed:
                        response: str = slot.prompt + "The reason is: " + thought
                        slot_verification = True
                        reason = thought
                        break
                    else:
                        slot.verified = True
                        log_context.info(f"Slot '{slot.name}' verified successfully")
                # if there is no extracted slots values, then should prompt the user to fill the slot
                if not slot.value and slot.required:
                    response = slot.prompt
                    break

            state.status = StatusEnum.INCOMPLETE

        # Re-check if any required slots are still missing after verification
        missing_required = any(
            not (slot.value and slot.verified) for slot in slots if slot.required
        )

        # if all required slots are filled and verified, then execute the function
        tool_success: bool = False
        if not missing_required:
            log_context.info("all required slots filled")
            # Get all slot values, including optional ones that have values
            kwargs: dict[str, Any] = {}
            for slot in slots:
                # Always include the slot value, even if None
                kwargs[slot.name] = slot.value if slot.value is not None else ""

            # Get the function signature to check parameters
            sig = inspect.signature(self.func)

            # Only include the slots list if the target function accepts it
            if "slots" in sig.parameters:
                kwargs["slots"] = [
                    slot.model_dump() if hasattr(slot, "model_dump") else slot
                    for slot in slots
                ]

            combined_kwargs: dict[str, Any] = {
                **kwargs,
                **fixed_args,
                **self.llm_config,
            }
            try:
                required_args = [
                    name
                    for name, param in sig.parameters.items()
                    if param.default == inspect.Parameter.empty
                ]

                # Ensure all required arguments are present
                for arg in required_args:
                    if arg not in kwargs:
                        kwargs[arg] = ""

                response = self.func(**combined_kwargs)
                tool_success = True
            except ToolExecutionError as tee:
                log_context.error(traceback.format_exc())
                response = tee.extra_message
            except AuthenticationError as ae:
                log_context.error(traceback.format_exc())
                response = str(ae)
            except Exception as e:
                log_context.error(traceback.format_exc())
                response = str(e)
            log_context.info(f"Tool {self.name} response: {response}")
            call_id: str = str(uuid.uuid4())
            state.function_calling_trajectory.append(
                {
                    "content": None,
                    "role": "assistant",
                    "tool_calls": [
                        {
                            "function": {
                                "arguments": json.dumps(kwargs),
                                "name": self.name,
                            },
                            "id": call_id,
                            "type": "function",
                        }
                    ],
                    "function_call": None,
                }
            )
            state.function_calling_trajectory.append(
                {
                    "role": "tool",
                    "tool_call_id": call_id,
                    "name": self.name,
                    "content": str(response),
                }
            )
            state.status = (
                StatusEnum.COMPLETE if tool_success else StatusEnum.INCOMPLETE
            )

        state.trajectory[-1][-1].input = slots
        state.trajectory[-1][-1].output = str(response)

        if tool_success:
            # Tool execution success
            if self.isResponse:
                log_context.info(
                    "Tool exeuction COMPLETE, and the output is stored in response"
                )
                state.response = str(response)
            else:
                log_context.info(
                    "Tool execution COMPLETE, and the output is stored in message flow"
                )
                state.message_flow = (
                    state.message_flow
                    + f"Context from {self.name} tool execution: {str(response)}\n"
                )
        else:
            # Tool execution failed
            if slot_verification:
                log_context.info("Tool execution INCOMPLETE due to slot verification")
                state.message_flow = f"Context from {self.name} tool execution: {str(response)}\n Focus on the '{reason}' to generate the verification request in response please and make sure the request appear in the response."
            else:
                log_context.info(
                    "Tool execution INCOMPLETE due to tool execution failure"
                )
                # Make it clear that the LLM should ask the user for missing information
                missing_slots = [
                    slot.name for slot in slots if slot.required and not slot.value
                ]
                if missing_slots:
                    slot_questions = [
                        slot.prompt
                        for slot in slots
                        if slot.required and not slot.value
                    ]
                    questions_text = " ".join(slot_questions)
                    state.message_flow = (
                        state.message_flow
                        + f"IMPORTANT: The tool cannot proceed without required information. You MUST ask the user for: {questions_text}\n"
                        + "Do NOT provide any facts or information until you have collected this required information from the user.\n"
                    )
                else:
                    state.message_flow = (
                        state.message_flow
                        + f"Context from {self.name} tool execution: {str(response)}\n"
                    )
        state.slots[self.name] = slots
        return state

    def execute(self, state: MessageState, **fixed_args: FixedArgs) -> MessageState:
        """Execute the tool with the current state and fixed arguments.

        This method is a wrapper around _execute that handles the execution flow
        and state management.

        Args:
            state (MessageState): The current message state.
            **fixed_args (FixedArgs): Additional fixed arguments for the tool.

        Returns:
            MessageState: The updated message state after tool execution.
        """
        self.llm_config = state.bot_config.llm_config.model_dump()
        state = self._execute(state, **fixed_args)
        return state

    def to_openai_tool_def(self) -> dict:
        """Convert the tool to an OpenAI tool definition.

        Returns:
            dict: The OpenAI tool definition.
        """
        parameters = {
            "type": "object",
            "properties": {},
            "required": [
                slot.name
                for slot in self.slots
                if slot.required and not (slot.verified and slot.value)
            ],
        }
        for slot in self.slots:
            # If the default slots have been populated and verified, then don't show the slot in the tool definition
            if slot.verified and slot.value:
                continue
            if slot.items:
                parameters["properties"][slot.name] = {
                    "type": "array",
                    "items": slot.items,
                }
            else:
                parameters["properties"][slot.name] = {
                    "type": PYTHON_TO_JSON_SCHEMA[slot.type],
                    "description": slot.description,
                }
        return {
            "type": "function",
            "name": self.name,
            "description": self.description,
            "parameters": parameters,
        }

    def to_openai_tool_def_v2(self) -> dict:
        parameters = {
            "type": "object",
            "properties": {},
            "required": [slot.name for slot in self.openai_slots if slot.required],
        }
        for slot in self.openai_slots:
            if hasattr(slot, "items") and slot.items:
                parameters["properties"][slot.name] = {
                    "type": "array",
                    "items": slot.items,
                }
            else:
                parameters["properties"][slot.name] = {
                    "type": PYTHON_TO_JSON_SCHEMA[slot.type],
                    "description": slot.description,
                }
        return {
            "type": "function",
            "function": {
                "name": self.name,
                "description": self.description,
                "parameters": parameters,
            },
        }

    def __str__(self) -> str:
        """Get a string representation of the tool.

        Returns:
            str: A string representation of the tool.
        """
        return f"{self.__class__.__name__}"

    def __repr__(self) -> str:
        """Get a detailed string representation of the tool.

        Returns:
            str: A detailed string representation of the tool.
        """
        return f"{self.__class__.__name__}"

    def _format_slots(self, slots: list) -> List[Slot]:
        format_slots = []
        for slot in slots:
            format_slots.append(
                Slot(
                    name=slot["name"],
                    type=slot["type"],
                    value="",
                    description=slot.get("description", ""),
                    prompt=slot.get("prompt", ""),
                    required=slot.get("required", False),
                    items=slot.get("items", None),
                )
            )
        return format_slots<|MERGE_RESOLUTION|>--- conflicted
+++ resolved
@@ -6,17 +6,6 @@
 
 import inspect
 import json
-<<<<<<< HEAD
-import logging
-import os
-import traceback
-import uuid
-from typing import Any, Callable, Dict, List, Optional
-
-from arklex.orchestrator.NLU.core.slot import SlotFiller
-from arklex.orchestrator.NLU.services.api_service import APIClientService
-from arklex.orchestrator.NLU.services.model_service import ModelService
-=======
 import os
 import traceback
 import uuid
@@ -24,7 +13,6 @@
 from typing import Any, TypedDict
 
 from arklex.orchestrator.NLU.core.slot import SlotFiller
->>>>>>> 90443a3b
 from arklex.utils.exceptions import AuthenticationError, ToolExecutionError
 from arklex.utils.graph_state import MessageState, StatusEnum
 from arklex.utils.logging_utils import LogContext
@@ -143,18 +131,11 @@
         self.func: Callable = func
         self.name: str = name
         self.description: str = description
-<<<<<<< HEAD
-        self.output: List[str] = outputs
-        self.slotfiller: Optional[SlotFiller] = None
-        self.info: Dict[str, Any] = self.get_info(slots)
-        self.slots: List[Slot] = [Slot.model_validate(slot) for slot in slots]
-        self.openai_slots: List[Dict[str, Any]] = self._format_slots(slots)
-=======
         self.output: list[str] = outputs
         self.slotfiller: SlotFiller | None = None
         self.info: dict[str, Any] = self.get_info(slots)
         self.slots: list[Slot] = [Slot.model_validate(slot) for slot in slots]
->>>>>>> 90443a3b
+        self.openai_slots: list[dict[str, Any]] = self._format_slots(slots)
         self.isResponse: bool = isResponse
         self.properties: dict[str, dict[str, Any]] = {}
         self.llm_config: dict[str, Any] = {}
@@ -593,7 +574,7 @@
         """
         return f"{self.__class__.__name__}"
 
-    def _format_slots(self, slots: list) -> List[Slot]:
+    def _format_slots(self, slots: list) -> list[Slot]:
         format_slots = []
         for slot in slots:
             format_slots.append(
