--- conflicted
+++ resolved
@@ -5,10 +5,7 @@
 """
 
 from typing import Dict, Any
-<<<<<<< HEAD
 from arklex.utils.exceptions import AuthenticationError
-=======
-from arklex.exceptions import AuthenticationError
 import json
 import os
 import time
@@ -19,7 +16,6 @@
 from qa_bot_resource.types import ResourceAuthGroup
 from pydantic import BaseModel
 import logging
->>>>>>> c5d93f24
 
 logger = logging.getLogger(__name__)
 # Error message for missing HubSpot authentication parameters
