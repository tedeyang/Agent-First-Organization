--- conflicted
+++ resolved
@@ -10,41 +10,15 @@
 from dotenv import load_dotenv
 
 from langchain_core.runnables import RunnableLambda
-<<<<<<< HEAD
-from openai import OpenAI
-from langchain_openai import ChatOpenAI
-
-=======
->>>>>>> e3ba4bde
 
 from arklex.orchestrator.task_graph import TaskGraph
 from arklex.env.tools.utils import ToolGenerator
 from arklex.types import EventType, StreamType
-<<<<<<< HEAD
-from arklex.utils.graph_state import (ConvoMessage, NodeInfo,
-                                      OrchestratorMessage,
-                                      MessageState, PathNode,
-                                      StatusEnum,
-                                      BotConfig,
-                                      Slot,
-                                      Timing,
-                                      Metadata,
-                                      Taskgraph,
-                                      Memory,
-                                      Params)
-from arklex.utils.utils import init_logger, truncate_string, format_chat_history, format_truncated_chat_history
-from arklex.orchestrator.NLU.nlu import NLU
-from arklex.utils.trace import TraceRunName
-from arklex.utils.model_config import MODEL
-from arklex.utils.model_provider_config import PROVIDER_MAP
-from arklex.env.planner.function_calling import aimessage_to_dict
-=======
 from arklex.utils.graph_state import (ConvoMessage, NodeInfo, OrchestratorMessage,
                                       MessageState, PathNode, StatusEnum,
                                       BotConfig, Slot, Timing, Metadata,
                                       Taskgraph, Memory, Params)
 from arklex.utils.utils import format_chat_history
->>>>>>> e3ba4bde
 
 
 load_dotenv()
@@ -89,11 +63,7 @@
             available_global_intents=params.get("taskgraph", {}).get("available_global_intents", [])
         )
         memory = Memory(
-<<<<<<< HEAD
             function_calling_trajectory=params.get("memory", {}).get("function_calling_trajectory", []),
-=======
-            history=params.get("memory", {}).get("history", []),
->>>>>>> e3ba4bde
             tool_response=params.get("memory", {}).get("tool_response", {}),
         )
         params = Params(
@@ -112,19 +82,11 @@
             params["taskgraph"]["dialog_states"] = {}
         params["metadata"]["turn_id"] += 1
         params["metadata"]["tool_response"] = {}
-<<<<<<< HEAD
         if not params["memory"]["function_calling_trajectory"]:
             params["memory"]["function_calling_trajectory"] = copy.deepcopy(chat_history_copy)
         else:
             params["memory"]["function_calling_trajectory"].append(chat_history_copy[-2])
             params["memory"]["function_calling_trajectory"].append(chat_history_copy[-1])
-=======
-        if not params["memory"]["history"]:
-            params["memory"]["history"] = copy.deepcopy(chat_history_copy)
-        else:
-            params["memory"]["history"].append(chat_history_copy[-2])
-            params["memory"]["history"].append(chat_history_copy[-1])
->>>>>>> e3ba4bde
         return text, chat_history_str, params
 
     def check_skip_node(self, node_info: NodeInfo, params: Params):
@@ -195,11 +157,7 @@
             bot_config=bot_config,
             user_message=user_message, 
             orchestrator_message=orchestrator_message, 
-<<<<<<< HEAD
             trajectory=params["memory"]["function_calling_trajectory"], 
-=======
-            trajectory=params["memory"]["history"], 
->>>>>>> e3ba4bde
             message_flow=params.get("worker_response", {}).get("message_flow", ""), 
             slots=params["taskgraph"]["dialog_states"],
             metadata=params["metadata"],
@@ -217,11 +175,7 @@
             "text": text,
             "chat_history_str": chat_history_str,
             "parameters": params,  ## TODO: different params for different components
-<<<<<<< HEAD
-            "allow_global_intent_switch": True,
-=======
             "allow_global_intent_switch": True, # ensure global intent changing happends only in the first get_node.
->>>>>>> e3ba4bde
         }
         taskgraph_chain = RunnableLambda(self.task_graph.get_node) | RunnableLambda(self.task_graph.postprocess_node)
 
@@ -293,9 +247,4 @@
             "answer": response,
             "parameters": params,
             "human-in-the-loop": params['metadata'].get('hitl', None),
-<<<<<<< HEAD
-        }
-        
-=======
-        }
->>>>>>> e3ba4bde
+        }