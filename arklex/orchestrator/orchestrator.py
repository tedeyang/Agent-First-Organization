--- conflicted
+++ resolved
@@ -510,23 +510,6 @@
         message_state.trajectory = params.memory.trajectory
 
         # Log personalized intents from trajectory
-<<<<<<< HEAD
-        for turn in params.memory.trajectory:
-            for record in turn:
-                if record.personalized_intent:
-                    log_context.info(
-                        f"Personalized Intent: {record.personalized_intent}"
-                    )
-                    log_context.info(f"Original Intent: {record.personalized_intent}")
-
-        found_records, relevant_records = stm.retrieve_records(text)
-
-        log_context.info(f"Found Records: {found_records}")
-        if found_records:
-            log_context.info(
-                f"Relevant Records: {[r.personalized_intent for r in relevant_records]}"
-            )
-=======
         # for turn in params.memory.trajectory:
         #     for record in turn:
         #         if record.personalized_intent:
@@ -534,7 +517,6 @@
         #             logger.info(f"Original Intent: {record.personalized_intent}")
 
         # found_records, relevant_records = stm.retrieve_records(text)
->>>>>>> 9d624e41
 
         # logger.info(f"Found Records: {found_records}")
         # if found_records:
@@ -542,13 +524,10 @@
         #         f"Relevant Records: {[r.personalized_intent for r in relevant_records]}"
         #     )
 
-<<<<<<< HEAD
         log_context.info(f"Found Intent: {found_intent}")
         if found_intent:
             log_context.info(f"Relevant Intent: {relevant_intent}")
-=======
         # found_intent, relevant_intent = stm.retrieve_intent(text)
->>>>>>> 9d624e41
 
         # logger.info(f"Found Intent: {found_intent}")
         # if found_intent:
