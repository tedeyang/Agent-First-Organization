import copy
import logging
import collections
from typing import Tuple

import networkx as nx
import numpy as np
from langchain_openai import ChatOpenAI


from arklex.utils.model_provider_config import PROVIDER_MAP
from arklex.utils.utils import normalize, str_similarity, format_chat_history
from arklex.utils.graph_state import NodeInfo, Params, StatusEnum
from arklex.orchestrator.NLU.nlu import NLU, SlotFilling
from arklex.utils.model_config import MODEL

logger = logging.getLogger(__name__)

class TaskGraphBase:
    def __init__(self, name, product_kwargs):
        self.graph = nx.DiGraph(name=name)
        self.product_kwargs = product_kwargs
        self.create_graph()
        self.intents = self.get_pred_intents() # global intents
        self.start_node = self.get_start_node()

    def create_graph(self):
        raise NotImplementedError

    def get_pred_intents(self):
        intents = collections.defaultdict(list)
        for edge in self.graph.edges.data():
            if edge[2].get("attribute", {}).get("pred", False):
                edge_info = copy.deepcopy(edge[2])
                edge_info["source_node"] = edge[0]
                edge_info["target_node"] = edge[1]
                intents[edge[2].get("intent")].append(edge_info)
        return intents
    
    def get_start_node(self):
        for node in self.graph.nodes.data():
            if node[1].get("type", "") == "start":
                return node[0]
        return None


class TaskGraph(TaskGraphBase):
    def __init__(self, name: str, product_kwargs: dict):
        super().__init__(name, product_kwargs)
        self.unsure_intent = {
                "intent": "others",
                "source_node": None,
                "target_node": None,
                "attribute": {
                    "weight": 1,
                    "pred": False,
                    "definition": "",
                    "sample_utterances": []
                }
            }
        self.initial_node = self.get_initial_flow()
        self.model = PROVIDER_MAP.get(MODEL['llm_provider'], ChatOpenAI)(
            model=MODEL["model_type_or_path"], timeout=30000
        )
        self.nluapi = NLU(self.product_kwargs.get("nluapi"))
        self.slotfillapi = SlotFilling(self.product_kwargs.get("slotfillapi"))

    def create_graph(self):
        nodes = self.product_kwargs["nodes"]
        edges = self.product_kwargs["edges"]
        # convert the intent into lowercase
        for edge in edges:
            edge[2]['intent'] = edge[2]['intent'].lower()
        self.graph.add_nodes_from(nodes)
        self.graph.add_edges_from(edges)

    def get_initial_flow(self):
        services_nodes = self.product_kwargs.get("services_nodes", None)
        node = None
        if services_nodes:
            candidates_nodes = [v for k, v in services_nodes.items()]
            candidates_nodes_weights = [list(self.graph.in_edges(n, data="attribute"))[0][2]["weight"] for n in candidates_nodes]
            node = np.random.choice(candidates_nodes, p=normalize(candidates_nodes_weights))
        return node

    def jump_to_node(self, pred_intent, intent_idx, curr_node):
        """
        Jump to a node based on the intent
        """
        logger.info(f"pred_intent in jump_to_node is {pred_intent}")
        try:
            candidates_nodes = [self.intents[pred_intent][intent_idx]]
            candidates_nodes_weights = [node["attribute"]["weight"] for node in candidates_nodes]
            if candidates_nodes:
                next_node = np.random.choice([node["target_node"] for node in candidates_nodes], p=normalize(candidates_nodes_weights))
                next_intent = pred_intent
            else:  # This is for protection, logically shouldn't enter this branch
                next_node = curr_node
                next_intent = list(self.graph.in_edges(curr_node, data="intent"))[0][2]
        except Exception as e:
            logger.error(f"Error in jump_to_node: {e}")
            next_node = curr_node
            next_intent = list(self.graph.in_edges(curr_node, data="intent"))[0][2]
        return next_node, next_intent
    
    def _get_node(self, sample_node, params: Params, intent=None) -> Tuple[NodeInfo, Params]:
        """
        Get the output format (NodeInfo, Params) that get_node should return
        """
        logger.info(f"available_intents in _get_node: {params.taskgraph.available_global_intents}")
        logger.info(f"intent in _get_node: {intent}")
        node_info = self.graph.nodes[sample_node]
        resource_name = node_info["resource"]["name"]
        resource_id = node_info["resource"]["id"]
        if intent and intent in params.taskgraph.available_global_intents:
            # delete the corresponding node item from the intent list
            for item in params.taskgraph.available_global_intents.get(intent, []):
                if item["target_node"] == sample_node:
<<<<<<< HEAD
                    available_intents[intent].remove(item)
            if not available_intents[intent]:
                available_intents.pop(intent)
        params["curr_node"] = sample_node
        params["available_nodes"] = available_nodes
        params["available_intents"] = available_intents
        # This will be used to check whether we skip the worker or not, which is handled by the task graph framework
        skip = self._check_skip(node_info)
        logger.info(f"skip current node {sample_node}: {skip}")
        if skip: # continue check the candidate intents under this node
            node_info = {"id": None, "name": None, "attribute": None, "node_id": sample_node}
            for u, v, data in self.graph.out_edges(sample_node, data=True):
                intent = data.get("intent")
                if intent != "none" and data.get("intent") and available_nodes[v]["limit"] >= 1:
                    edge_info = copy.deepcopy(data)
                    edge_info["source_node"] = u
                    edge_info["target_node"] = v
                    candidates_intents[intent].append(edge_info)
        else: # return the node info
            node_info = {"id": id, "name": node_name, "attribute": node_info["attribute"], "node_id": sample_node}
=======
                    params.taskgraph.available_global_intents[intent].remove(item)
            if not params.taskgraph.available_global_intents[intent]:
                params.taskgraph.available_global_intents.pop(intent)
        
        params.taskgraph.curr_node = sample_node
        
        node_info = NodeInfo(
            resource_id=resource_id,
            resource_name=resource_name,
            can_skipped=True,
            is_leaf=len(list(self.graph.successors(sample_node))) == 0,
            attributes=node_info["attribute"],
            add_flow_stack=False
        )
>>>>>>> 2ea68b1f
        
        return node_info, params

    def _postprocess_intent(self, pred_intent, available_global_intents):
        found_pred_in_avil = False
        real_intent = pred_intent
        idx = 0
        # check whether there are __<{idx}> in the pred_intent
        if "__<" in pred_intent:
            real_intent = pred_intent.split("__<")[0]
        # get the idx
            idx = int(pred_intent.split("__<")[1].split(">")[0])
        for item in available_global_intents:
            if str_similarity(real_intent, item) > 0.9:
                found_pred_in_avil = True
                real_intent = item
                break
        return found_pred_in_avil, real_intent, idx
<<<<<<< HEAD
    
    # If the local intent is None, determine whether current global intent is finished
    def _switch_pred_intent(self, curr_pred_intent, avail_pred_intents):
        if not curr_pred_intent:
            return True
        other_pred_intents = [intent for intent in avail_pred_intents.keys() if intent != curr_pred_intent and intent != self.unsure_intent.get("intent")]
        logger.info(f"_switch_pred_intent function: curr_pred_intent: {curr_pred_intent}")
        logger.info(f"_switch_pred_intent function: avail_pred_intents: {other_pred_intents}")

        prompt = f"The assistant is currently working on the task: {curr_pred_intent}\nOther available tasks are: {other_pred_intents}\nAccording to the conversation, decide whether the user wants to stop the current task and switch to another one.\nConversation:\n{self.chat_history_str}\nThe response should only be yes or no."
        response = self.model.invoke(prompt)        
        if "no" in response.content.lower():
            return False
        return True
            
    def get_node(self, inputs, same_turn=False):
        self.text = inputs["text"]
        self.chat_history_str = inputs["chat_history_str"]
        params = inputs["parameters"]
        if same_turn:
            nlu_records = params.get("nlu_records", [])
        else:
            params["nlu_records"] = []
            nlu_records = []
=======
>>>>>>> 2ea68b1f

    def get_current_node(self, params: Params):
        """
        Get current node
        If current node is unknown, use start node
        """
        curr_node = params.taskgraph.curr_node
        if not curr_node or curr_node not in self.graph.nodes:
            curr_node = self.start_node
        else:
            curr_node = str(curr_node)
        params.taskgraph.curr_node = curr_node
        return curr_node, params
    
    def get_available_global_intents(self, params: Params):
        """
        Get available global intents
        """
        available_global_intents = params.taskgraph.available_global_intents
        if not available_global_intents:
            available_global_intents = copy.deepcopy(self.intents)
            if self.unsure_intent.get("intent") not in available_global_intents.keys():
                available_global_intents[self.unsure_intent.get("intent")].append(self.unsure_intent)
        logger.info(f"Available global intents: {available_global_intents}")
        return available_global_intents
    
    def update_node_limit(self, params: Params):
        """
        Update the node_limit in params which will be used to check if we can skip the node or not
        """
        old_node_limit = params.taskgraph.node_limit
        node_limit = {}
        for node in self.graph.nodes.data():
            limit = old_node_limit.get(node[0], node[1].get("limit")) 
            if limit is not None:
                node_limit[node[0]] = limit
        params.taskgraph.node_limit = node_limit
        return params

    def get_local_intent(self, curr_node, params: Params):
        """
        Get the local intent of a current node
        """
        candidates_intents = collections.defaultdict(list)
        for u, v, data in self.graph.out_edges(curr_node, data=True):
            intent = data.get("intent")
            if intent != "none" and data.get("intent"):
                edge_info = copy.deepcopy(data)
                edge_info["source_node"] = u
                edge_info["target_node"] = v
                candidates_intents[intent].append(edge_info)
        logger.info(f"Current local intent: {candidates_intents}")
        return dict(candidates_intents)

<<<<<<< HEAD
        if not candidates_intents:  # no local intent under the current node
            logger.info(f"no local intent under the current node")
            # if there is no intents available in the whole graph except unsure_intent
            # Then there is no need to predict the intent
            # Direct move to the next node
            if not same_turn:
                if len(available_intents) == 1 and self.unsure_intent.get("intent") in available_intents.keys():
                    pred_intent = self.unsure_intent.get("intent")
                else: # global intent prediction
                    # Another checking to make sure the user indeed want to switch the current task
                    if not self._switch_pred_intent(curr_pred_intent, available_intents):
                        logger.info(f"User doesn't want to switch the current task: {curr_pred_intent}")
                        pred_intent = self.unsure_intent.get("intent")
                    else:
                        logger.info(f"User wants to switch the current task: {curr_pred_intent}")
                        global_intent_checked = True
                        # check other intent
                        # if match other intent, add flow, jump over
                        if self.unsure_intent.get("intent") in available_intents.keys():
                            available_intents_w_unsure = copy.deepcopy(available_intents)
                        else:
                            available_intents_w_unsure = copy.deepcopy(available_intents)
                            available_intents_w_unsure[self.unsure_intent.get("intent")].append(self.unsure_intent)
                        logger.info(f"available_intents_w_unsure: {available_intents_w_unsure}")
                        
                        pred_intent = self.nluapi.execute(self.text, available_intents_w_unsure, self.chat_history_str, params.get("metadata", {}))
                        nlu_records.append({"candidate_intents": available_intents_w_unsure, 
                                            "pred_intent": pred_intent, "no_intent": False, "global_intent": True})
                        params["nlu_records"] = nlu_records
                        found_pred_in_avil, pred_intent, intent_idx = self._postprocess_intent(pred_intent, available_intents)
                if pred_intent.lower() != self.unsure_intent.get("intent") and found_pred_in_avil:  # found global intent
                    logger.info(f"Global intent changed from {curr_pred_intent} to {pred_intent}")
                    curr_pred_intent = pred_intent
                    params["curr_pred_intent"] = curr_pred_intent
                    next_node, next_intent = self.jump_to_node(pred_intent, intent_idx, available_nodes, curr_node)
                    logger.info(f"curr_node: {next_node}")
                    node_info, params, candidates_intents = \
                    self._get_node(next_node, available_nodes, available_intents, params, intent=next_intent)
                    if next_node != curr_node and list(self.graph.successors(curr_node)):
                        flow_stack.append(curr_node)
                        params["flow"] = flow_stack
                    if node_info["name"]:
                        return node_info, params
                    curr_node = params["curr_node"]
                    available_nodes = params["available_nodes"]
            while not candidates_intents:  
                # 1. no global intent found and no local intent found
                # 2. gload intent found but skipped based on the _get_node function
                # Then check whether the current node completed or not
                status = node_status.get(curr_node, StatusEnum.COMPLETE.value)
                if status == StatusEnum.INCOMPLETE.value:
                    logger.info(f"no local or global intent found, the current node is not complete")
                    node_info = {
                        "id": self.graph.nodes[curr_node]["resource"]["id"], 
                        "name": self.graph.nodes[curr_node]["resource"]["name"], 
                        "attribute": self.graph.nodes[curr_node]["attribute"],
                        "node_id": curr_node
                    }
                    if params.get("nlu_records", None):
                        params["nlu_records"][-1]["no_intent"] = True
                    else: # only others available
                        params["nlu_records"] = [{"candidate_intents": [], "pred_intent": "", "no_intent": True, "global_intent": False}]
                    return node_info, params
                # If completed, then move to the next connected node(s) (randomly choose one of them if there are multiple "None" intent connected)
                logger.info(f"no local or global intent found, move to the next connected node(s)")
                next_node = self.move_to_node(curr_node, available_nodes)
                if next_node == curr_node:  # leaf node
                    break
                
                logger.info(f"curr_node: {next_node}")

                node_info, params, candidates_intents = \
                self._get_node(next_node, available_nodes, available_intents, params)
                if not same_turn:
                    if params.get("nlu_records", None):
                        params["nlu_records"][-1]["no_intent"] = True  # move on to the next node
                    else: # only others available
                        params["nlu_records"] = [{"candidate_intents": [], "pred_intent": "", "no_intent": True, "global_intent": False}]
                
                if node_info["name"]:
                    return node_info, params

                curr_node = params["curr_node"]
                available_nodes = params["available_nodes"]

        curr_node = params["curr_node"]
        available_nodes = params["available_nodes"]
        next_node = curr_node
        logger.info(f"curr_node: {curr_node}")

        # before local intent prediction, check whether the current node complete or not
        node_status = params.get("node_status", {})
        status = node_status.get(curr_node, StatusEnum.COMPLETE.value)
        if status == StatusEnum.INCOMPLETE.value:
            node_info = {
                "id": self.graph.nodes[curr_node]["resource"]["id"], 
                "name": self.graph.nodes[curr_node]["resource"]["name"], 
                "attribute": self.graph.nodes[curr_node]["attribute"],
                "node_id": curr_node
            }
            return node_info, params

        while candidates_intents:  # local intent prediction
            # there are local intent(s) to chooose from
            logger.info("Finish global condition, start local intent prediction")
            if self.unsure_intent.get("intent") in candidates_intents.keys():
                candidates_intents_w_unsure = copy.deepcopy(candidates_intents)
            else:
                candidates_intents_w_unsure = copy.deepcopy(candidates_intents)
                candidates_intents_w_unsure[self.unsure_intent.get("intent")].append(self.unsure_intent)
            logger.info(f"Check intent under current node: {candidates_intents_w_unsure}")
=======
    
    def get_last_flow_stack_node(self, params: Params):
        """
        Get the last flow stack node from path
        """
        path = params.taskgraph.path
        for i in range(len(path) - 1, -1, -1):
            if path[i].in_flow_stack:
                path[i].in_flow_stack = False
                return path[i].node_id
        return None
    
    def handle_multi_step_node(self, curr_node, params: Params) -> Tuple[bool, dict, Params]:
        """
        In case of a node having status == STAY, returned directly the same node
        """
        node_status = params.taskgraph.node_status
        logger.info(f"node_status: {node_status}")
        status = node_status.get(curr_node, StatusEnum.COMPLETE)
        if status == StatusEnum.STAY:
            node_info = self.graph.nodes[curr_node]
            node_name = node_info["resource"]["name"]
            id = node_info["resource"]["id"]
            node_output = {"id": id, "name": node_name, "attribute": node_info["attribute"]}
            return True, node_output, params
        return False, {}, params
    
    def handle_incomplete_node(self, curr_node: str, params: Params) -> Tuple[bool, dict, Params]:
        """
        If node is incomplete, return directly the node
        """
        node_status = params.taskgraph.node_status
        status = node_status.get(curr_node, StatusEnum.COMPLETE)
        if status == StatusEnum.INCOMPLETE:
            logger.info(f"no local or global intent found, the current node is not complete")
            node_info, params = self._get_node(curr_node, params)
            return True, node_info, params
        return False, {}, params
    
    def global_intent_prediction(self, curr_node, params: Params, available_global_intents, excluded_intents) -> Tuple[bool, str, dict, Params]:
        """
        Do global intent prediction
        """
        candidate_intents = copy.deepcopy(available_global_intents)
        candidate_intents = {k: v for k, v in candidate_intents.items() if k not in excluded_intents}
        pred_intent = None
        # if only unsure_intent is available -> move directly to this intent
        if len(candidate_intents) == 1 and self.unsure_intent.get("intent") in candidate_intents.keys():
            pred_intent = self.unsure_intent.get("intent")
        else: # global intent prediction
            # if match other intent, add flow, jump over
            candidate_intents[self.unsure_intent.get("intent")] = \
                candidate_intents.get(self.unsure_intent.get("intent"), [self.unsure_intent])
            logger.info(f"Available global intents with unsure intent: {candidate_intents}")
            
            pred_intent = self.nluapi.execute(self.text, candidate_intents, self.chat_history_str)
            params.taskgraph.nlu_records.append({"candidate_intents": candidate_intents, 
                                "pred_intent": pred_intent, "no_intent": False, "global_intent": True})
            found_pred_in_avil, pred_intent, intent_idx = self._postprocess_intent(pred_intent, available_global_intents)
            # if found prediction and prediction is not unsure intent and current intent
            # TODO: how to know if user want to proceed or going back to the initial node of the same global intent
            # TODO: use pred_intent != params["taskgraph"]["global_intent"], but global_intent is not stored now.
            if found_pred_in_avil and pred_intent != self.unsure_intent.get("intent"):
                params.taskgraph.intent = pred_intent
                next_node, next_intent = self.jump_to_node(pred_intent, intent_idx, curr_node)
                logger.info(f"curr_node: {next_node}")
                node_info, params = self._get_node(next_node, params, intent=next_intent)
                # if current node is not a leaf node and jump to another node, then add it onto stack
                if next_node != curr_node and list(self.graph.successors(curr_node)):
                    node_info["add_flow_stack"] = True
                return True, pred_intent, node_info, params
        return False, pred_intent, {}, params

    
    def handle_random_next_node(self, curr_node, params: Params) -> Tuple[bool, dict, Params]:
        candidate_samples = []
        candidates_nodes_weights = []
        for out_edge in self.graph.out_edges(curr_node, data=True):
            if out_edge[2]["intent"] == "none":
                candidate_samples.append(out_edge[1])
                candidates_nodes_weights.append(out_edge[2]["attribute"]["weight"])
        if candidate_samples:
            # randomly choose one sample from candidate samples
            next_node = np.random.choice(candidate_samples, p=normalize(candidates_nodes_weights))
        else:  # leaf node + the node without None intents
            next_node = curr_node
>>>>>>> 2ea68b1f

        if next_node != curr_node:  # continue if curr_node is not leaf node, i.e. there is a actual next_node
            logger.info(f"curr_node: {next_node}")
            node_info, params = self._get_node(next_node, params)
            if params.taskgraph.nlu_records:
                params.taskgraph.nlu_records[-1]["no_intent"] = True  # move on to the next node
            else: # only others available
                params.taskgraph.nlu_records = [{"candidate_intents": [], "pred_intent": "", "no_intent": True, "global_intent": False}]
            return True, node_info, params
        return False, {}, params
    
    def local_intent_prediction(self, curr_node, params: Params, curr_local_intents) -> Tuple[bool, dict, Params]:
        """
        Do local intent prediction
        """
        curr_local_intents_w_unsure = copy.deepcopy(curr_local_intents)
        curr_local_intents_w_unsure[self.unsure_intent.get("intent")] = \
            curr_local_intents_w_unsure.get(self.unsure_intent.get("intent"), [self.unsure_intent])
        logger.info(f"Check intent under current node: {curr_local_intents_w_unsure}")
        pred_intent = self.nluapi.execute(self.text, curr_local_intents_w_unsure, self.chat_history_str)
        params.taskgraph.nlu_records.append({"candidate_intents": curr_local_intents_w_unsure, 
                                "pred_intent": pred_intent, "no_intent": False, "global_intent": False})
        found_pred_in_avil, pred_intent, intent_idx = self._postprocess_intent(pred_intent, curr_local_intents)
        logger.info(f"Local intent predition -> found_pred_in_avil: {found_pred_in_avil}, pred_intent: {pred_intent}")
        if found_pred_in_avil:
            params.taskgraph.intent = pred_intent
            for edge in self.graph.out_edges(curr_node, data="intent"):
                if edge[2] == pred_intent:
                    next_node = edge[1]  # found intent under the current node
                    break
            logger.info(f"curr_node: {next_node}")
            node_info, params = self._get_node(next_node, params, intent=pred_intent)
            return True, node_info, params
        return False, {}, params
    
    def handle_unknown_intent(self, curr_node, params: Params) -> Tuple[dict, Params]:
        """
        If unknown intent, call planner
        """
        # if none of the available intents can represent user's utterance, transfer to the planner to let it decide for the next step
        params.taskgraph.intent = "others"
        if params.taskgraph.nlu_records:
            params.taskgraph.nlu_records[-1]["no_intent"] = True  # no intent found
        else:
            params.taskgraph.nlu_records.append({"candidate_intents": [], "pred_intent": "", "no_intent": True, "global_intent": False})
        params.taskgraph.curr_node = curr_node
        node_info = NodeInfo(
            resource_id = "planner",
            resource_name = "planner",
            can_skipped=False,
            is_leaf=len(list(self.graph.successors(curr_node))) == 0,
            attributes = {"value": "", "direct": False}
        )
        return node_info, params
        


    def get_node(self, inputs):
        """
        Get the next node
        """
        self.text = inputs["text"]
        self.chat_history_str = inputs["chat_history_str"]
        params: Params = inputs["parameters"]
        # boolean to check if we allow global intent switch or not.
        allow_global_intent_switch = inputs["allow_global_intent_switch"]
        params.taskgraph.nlu_records = []

        curr_node, params = self.get_current_node(params)
        logger.info(f"Intial curr_node: {curr_node}")

        # For the multi-step nodes, directly stay at that node instead of moving to other nodes
        is_multi_step_node, node_output, params = self.handle_multi_step_node(curr_node, params)
        if is_multi_step_node:
            return node_output, params
        
        if not list(self.graph.successors(curr_node)):  # leaf node
            last_flow_stack_node = self.get_last_flow_stack_node(params)
            if last_flow_stack_node:
                curr_node = last_flow_stack_node
            if self.initial_node:
                curr_node = self.initial_node
        
        # store current node
        params.taskgraph.curr_node = curr_node
        logger.info(f"curr_node: {curr_node}")

<<<<<<< HEAD
            else: # neither local nor global intent found
                break
        # if none of the available intents can represent user's utterance, transfer to the DefaultWorker to let it decide for the next step
        if not same_turn:
            if nlu_records:
                nlu_records[-1]["no_intent"] = True  # no intent found
            else: # didn't do prediction at all for the current turn
                nlu_records.append({"candidate_intents": [], "pred_intent": "", "no_intent": True, "global_intent": False})
            params["nlu_records"] = nlu_records
        params["curr_node"] = curr_node
        node_info = {"id": "default_worker", "name": "DefaultWorker", "attribute": {"value": "", "direct_response": False}, "node_id": None}
=======
        # available global intents
        available_global_intents = self.get_available_global_intents(params)
>>>>>>> 2ea68b1f
        
        # update limit
        params = self.update_node_limit(params)

        # Get local intents of the curr_node
        curr_local_intents = self.get_local_intent(curr_node, params)

        if not curr_local_intents and allow_global_intent_switch:  # no local intent under the current node
            logger.info(f"no local intent under the current node")
            is_global_intent_found, _, node_output, params = \
                self.global_intent_prediction(
                    curr_node,
                    params,
                    available_global_intents,
                    {}
                )
            if is_global_intent_found:
                return node_output, params

        # if current node is incompleted -> return current node
        is_incomplete_node, node_output, params = self.handle_incomplete_node(curr_node, params)
        if is_incomplete_node:
            return node_output, params
        
        # if completed and no local intents -> randomly choose one of the next connected nodes (edges with intent = None)
        if not curr_local_intents:
            logger.info(f"no local or global intent found, move to the next connected node(s)")
            has_random_next_node, node_output, params = self.handle_random_next_node(curr_node, params)
            if has_random_next_node:
                return node_output, params

        logger.info("Finish global condition, start local intent prediction")
        is_local_intent_found, node_output, params = self.local_intent_prediction(curr_node, params, curr_local_intents)
        if is_local_intent_found:
            return node_output, params
        
        pred_intent = None
        if allow_global_intent_switch:
            is_global_intent_found, pred_intent, node_output, params = \
                    self.global_intent_prediction(
                        curr_node,
                        params,
                        available_global_intents,
                        {**curr_local_intents, **{"none": None}}
                    )
            if is_global_intent_found: 
                return node_output, params
        if pred_intent and pred_intent != self.unsure_intent.get("intent"): # if not unsure intent
            # If user didn't indicate all the intent of children nodes under the current node, 
            # then we could randomly choose one of Nones to continue the dialog flow
            has_random_next_node, node_output, params = self.handle_random_next_node(curr_node, params)
            if has_random_next_node:
                return node_output, params
            
        # if none of the available intents can represent user's utterance or it is an unsure intents,
        # transfer to the planner to let it decide for the next step
        node_output, params = self.handle_unknown_intent(curr_node, params)
        return node_output, params
        

    def postprocess_node(self, node) -> Tuple[NodeInfo, Params]:
        node_info: NodeInfo = node[0]
        params: Params = node[1]
        dialog_states = params.taskgraph.dialog_states
        # update the dialog states
        if dialog_states.get(node_info.resource_id):
            dialog_states = self.slotfillapi.execute(
                dialog_states.get(node_info.resource_id),
                format_chat_history(params.memory.function_calling_trajectory)
            )
        params.taskgraph.dialog_states = dialog_states

        return node_info, params<|MERGE_RESOLUTION|>--- conflicted
+++ resolved
@@ -116,28 +116,6 @@
             # delete the corresponding node item from the intent list
             for item in params.taskgraph.available_global_intents.get(intent, []):
                 if item["target_node"] == sample_node:
-<<<<<<< HEAD
-                    available_intents[intent].remove(item)
-            if not available_intents[intent]:
-                available_intents.pop(intent)
-        params["curr_node"] = sample_node
-        params["available_nodes"] = available_nodes
-        params["available_intents"] = available_intents
-        # This will be used to check whether we skip the worker or not, which is handled by the task graph framework
-        skip = self._check_skip(node_info)
-        logger.info(f"skip current node {sample_node}: {skip}")
-        if skip: # continue check the candidate intents under this node
-            node_info = {"id": None, "name": None, "attribute": None, "node_id": sample_node}
-            for u, v, data in self.graph.out_edges(sample_node, data=True):
-                intent = data.get("intent")
-                if intent != "none" and data.get("intent") and available_nodes[v]["limit"] >= 1:
-                    edge_info = copy.deepcopy(data)
-                    edge_info["source_node"] = u
-                    edge_info["target_node"] = v
-                    candidates_intents[intent].append(edge_info)
-        else: # return the node info
-            node_info = {"id": id, "name": node_name, "attribute": node_info["attribute"], "node_id": sample_node}
-=======
                     params.taskgraph.available_global_intents[intent].remove(item)
             if not params.taskgraph.available_global_intents[intent]:
                 params.taskgraph.available_global_intents.pop(intent)
@@ -152,7 +130,6 @@
             attributes=node_info["attribute"],
             add_flow_stack=False
         )
->>>>>>> 2ea68b1f
         
         return node_info, params
 
@@ -171,33 +148,6 @@
                 real_intent = item
                 break
         return found_pred_in_avil, real_intent, idx
-<<<<<<< HEAD
-    
-    # If the local intent is None, determine whether current global intent is finished
-    def _switch_pred_intent(self, curr_pred_intent, avail_pred_intents):
-        if not curr_pred_intent:
-            return True
-        other_pred_intents = [intent for intent in avail_pred_intents.keys() if intent != curr_pred_intent and intent != self.unsure_intent.get("intent")]
-        logger.info(f"_switch_pred_intent function: curr_pred_intent: {curr_pred_intent}")
-        logger.info(f"_switch_pred_intent function: avail_pred_intents: {other_pred_intents}")
-
-        prompt = f"The assistant is currently working on the task: {curr_pred_intent}\nOther available tasks are: {other_pred_intents}\nAccording to the conversation, decide whether the user wants to stop the current task and switch to another one.\nConversation:\n{self.chat_history_str}\nThe response should only be yes or no."
-        response = self.model.invoke(prompt)        
-        if "no" in response.content.lower():
-            return False
-        return True
-            
-    def get_node(self, inputs, same_turn=False):
-        self.text = inputs["text"]
-        self.chat_history_str = inputs["chat_history_str"]
-        params = inputs["parameters"]
-        if same_turn:
-            nlu_records = params.get("nlu_records", [])
-        else:
-            params["nlu_records"] = []
-            nlu_records = []
-=======
->>>>>>> 2ea68b1f
 
     def get_current_node(self, params: Params):
         """
@@ -252,119 +202,6 @@
         logger.info(f"Current local intent: {candidates_intents}")
         return dict(candidates_intents)
 
-<<<<<<< HEAD
-        if not candidates_intents:  # no local intent under the current node
-            logger.info(f"no local intent under the current node")
-            # if there is no intents available in the whole graph except unsure_intent
-            # Then there is no need to predict the intent
-            # Direct move to the next node
-            if not same_turn:
-                if len(available_intents) == 1 and self.unsure_intent.get("intent") in available_intents.keys():
-                    pred_intent = self.unsure_intent.get("intent")
-                else: # global intent prediction
-                    # Another checking to make sure the user indeed want to switch the current task
-                    if not self._switch_pred_intent(curr_pred_intent, available_intents):
-                        logger.info(f"User doesn't want to switch the current task: {curr_pred_intent}")
-                        pred_intent = self.unsure_intent.get("intent")
-                    else:
-                        logger.info(f"User wants to switch the current task: {curr_pred_intent}")
-                        global_intent_checked = True
-                        # check other intent
-                        # if match other intent, add flow, jump over
-                        if self.unsure_intent.get("intent") in available_intents.keys():
-                            available_intents_w_unsure = copy.deepcopy(available_intents)
-                        else:
-                            available_intents_w_unsure = copy.deepcopy(available_intents)
-                            available_intents_w_unsure[self.unsure_intent.get("intent")].append(self.unsure_intent)
-                        logger.info(f"available_intents_w_unsure: {available_intents_w_unsure}")
-                        
-                        pred_intent = self.nluapi.execute(self.text, available_intents_w_unsure, self.chat_history_str, params.get("metadata", {}))
-                        nlu_records.append({"candidate_intents": available_intents_w_unsure, 
-                                            "pred_intent": pred_intent, "no_intent": False, "global_intent": True})
-                        params["nlu_records"] = nlu_records
-                        found_pred_in_avil, pred_intent, intent_idx = self._postprocess_intent(pred_intent, available_intents)
-                if pred_intent.lower() != self.unsure_intent.get("intent") and found_pred_in_avil:  # found global intent
-                    logger.info(f"Global intent changed from {curr_pred_intent} to {pred_intent}")
-                    curr_pred_intent = pred_intent
-                    params["curr_pred_intent"] = curr_pred_intent
-                    next_node, next_intent = self.jump_to_node(pred_intent, intent_idx, available_nodes, curr_node)
-                    logger.info(f"curr_node: {next_node}")
-                    node_info, params, candidates_intents = \
-                    self._get_node(next_node, available_nodes, available_intents, params, intent=next_intent)
-                    if next_node != curr_node and list(self.graph.successors(curr_node)):
-                        flow_stack.append(curr_node)
-                        params["flow"] = flow_stack
-                    if node_info["name"]:
-                        return node_info, params
-                    curr_node = params["curr_node"]
-                    available_nodes = params["available_nodes"]
-            while not candidates_intents:  
-                # 1. no global intent found and no local intent found
-                # 2. gload intent found but skipped based on the _get_node function
-                # Then check whether the current node completed or not
-                status = node_status.get(curr_node, StatusEnum.COMPLETE.value)
-                if status == StatusEnum.INCOMPLETE.value:
-                    logger.info(f"no local or global intent found, the current node is not complete")
-                    node_info = {
-                        "id": self.graph.nodes[curr_node]["resource"]["id"], 
-                        "name": self.graph.nodes[curr_node]["resource"]["name"], 
-                        "attribute": self.graph.nodes[curr_node]["attribute"],
-                        "node_id": curr_node
-                    }
-                    if params.get("nlu_records", None):
-                        params["nlu_records"][-1]["no_intent"] = True
-                    else: # only others available
-                        params["nlu_records"] = [{"candidate_intents": [], "pred_intent": "", "no_intent": True, "global_intent": False}]
-                    return node_info, params
-                # If completed, then move to the next connected node(s) (randomly choose one of them if there are multiple "None" intent connected)
-                logger.info(f"no local or global intent found, move to the next connected node(s)")
-                next_node = self.move_to_node(curr_node, available_nodes)
-                if next_node == curr_node:  # leaf node
-                    break
-                
-                logger.info(f"curr_node: {next_node}")
-
-                node_info, params, candidates_intents = \
-                self._get_node(next_node, available_nodes, available_intents, params)
-                if not same_turn:
-                    if params.get("nlu_records", None):
-                        params["nlu_records"][-1]["no_intent"] = True  # move on to the next node
-                    else: # only others available
-                        params["nlu_records"] = [{"candidate_intents": [], "pred_intent": "", "no_intent": True, "global_intent": False}]
-                
-                if node_info["name"]:
-                    return node_info, params
-
-                curr_node = params["curr_node"]
-                available_nodes = params["available_nodes"]
-
-        curr_node = params["curr_node"]
-        available_nodes = params["available_nodes"]
-        next_node = curr_node
-        logger.info(f"curr_node: {curr_node}")
-
-        # before local intent prediction, check whether the current node complete or not
-        node_status = params.get("node_status", {})
-        status = node_status.get(curr_node, StatusEnum.COMPLETE.value)
-        if status == StatusEnum.INCOMPLETE.value:
-            node_info = {
-                "id": self.graph.nodes[curr_node]["resource"]["id"], 
-                "name": self.graph.nodes[curr_node]["resource"]["name"], 
-                "attribute": self.graph.nodes[curr_node]["attribute"],
-                "node_id": curr_node
-            }
-            return node_info, params
-
-        while candidates_intents:  # local intent prediction
-            # there are local intent(s) to chooose from
-            logger.info("Finish global condition, start local intent prediction")
-            if self.unsure_intent.get("intent") in candidates_intents.keys():
-                candidates_intents_w_unsure = copy.deepcopy(candidates_intents)
-            else:
-                candidates_intents_w_unsure = copy.deepcopy(candidates_intents)
-                candidates_intents_w_unsure[self.unsure_intent.get("intent")].append(self.unsure_intent)
-            logger.info(f"Check intent under current node: {candidates_intents_w_unsure}")
-=======
     
     def get_last_flow_stack_node(self, params: Params):
         """
@@ -434,7 +271,7 @@
                 node_info, params = self._get_node(next_node, params, intent=next_intent)
                 # if current node is not a leaf node and jump to another node, then add it onto stack
                 if next_node != curr_node and list(self.graph.successors(curr_node)):
-                    node_info["add_flow_stack"] = True
+                    node_info.add_flow_stack = True
                 return True, pred_intent, node_info, params
         return False, pred_intent, {}, params
 
@@ -451,7 +288,6 @@
             next_node = np.random.choice(candidate_samples, p=normalize(candidates_nodes_weights))
         else:  # leaf node + the node without None intents
             next_node = curr_node
->>>>>>> 2ea68b1f
 
         if next_node != curr_node:  # continue if curr_node is not leaf node, i.e. there is a actual next_node
             logger.info(f"curr_node: {next_node}")
@@ -539,22 +375,8 @@
         params.taskgraph.curr_node = curr_node
         logger.info(f"curr_node: {curr_node}")
 
-<<<<<<< HEAD
-            else: # neither local nor global intent found
-                break
-        # if none of the available intents can represent user's utterance, transfer to the DefaultWorker to let it decide for the next step
-        if not same_turn:
-            if nlu_records:
-                nlu_records[-1]["no_intent"] = True  # no intent found
-            else: # didn't do prediction at all for the current turn
-                nlu_records.append({"candidate_intents": [], "pred_intent": "", "no_intent": True, "global_intent": False})
-            params["nlu_records"] = nlu_records
-        params["curr_node"] = curr_node
-        node_info = {"id": "default_worker", "name": "DefaultWorker", "attribute": {"value": "", "direct_response": False}, "node_id": None}
-=======
         # available global intents
         available_global_intents = self.get_available_global_intents(params)
->>>>>>> 2ea68b1f
         
         # update limit
         params = self.update_node_limit(params)
