--- conflicted
+++ resolved
@@ -228,26 +228,7 @@
 
 def test_shopify_intent() -> None:
     # Initialize test state
-<<<<<<< HEAD
     state = init_test_state()
-=======
-    state: MessageState = init_test_state()
-
-    # build trajectory as list-of-lists
-    trajectory: List[List[ResourceRecord]] = [[r] for r in sample_records]
-
-    # matching user utterances
-    chat_history: List[Dict[str, str]] = [
-        {"role": "user", "content": "What products do you have?"},
-        {"role": "user", "content": "Show me the denim apron with 5 pockets."},
-        {"role": "user", "content": "Do you have any aprons?"},
-        {"role": "user", "content": "Does it have pockets?"},
-        {"role": "user", "content": "I need an apron."},
-        {"role": "user", "content": "Actually, show me some hats."},
-        {"role": "user", "content": "Show me hats."},
-        {"role": "user", "content": "Do you have navy blue hats?"},
-    ]
->>>>>>> 924b7d78
 
     # Test Case 1: Product Selection Flow
     print("\n=== Case 1: Product Selection Flow ===")
@@ -266,7 +247,6 @@
         bot_type="test",
         llm_config=llm_config,
     )
-<<<<<<< HEAD
     stm_case1 = ShortTermMemory(trajectory_case1, chat_history_case1, llm_config=bot_config.llm_config)
     asyncio.run(stm_case1.personalize())
 
@@ -369,27 +349,7 @@
     print("Case 2 (Follow-up):", "PASS" if found_intent_case2 else "FAIL")
     print("Case 3 (Different Product):", "PASS" if not found_intent_case3 else "FAIL")
     print("Case 4 (Same Product Attributes):", "PASS" if found_intent_case4 else "FAIL")
-=======
-    stm = ShortTermMemory(trajectory, chat_history, llm_config=bot_config.llm_config)
-    asyncio.run(stm.personalize())
-
-    # Check that personalized_intent is set
-    for turn in stm.trajectory:
-        for record in turn:
-            print("Intent:", record.intent)
-            print("Personalized Intent:", record.personalized_intent)
-
-    found, records = stm.retrieve_records("Tell me about the denim apron")
-    print("Found?", found)
-    for rec in records:
-        print("Retrieved Record Output:", rec.output)
-        found_intent, intent = stm.retrieve_intent(
-            "I am looking for the 5-pocket apron"
-        )
-    print("Intent Found?", found_intent)
-    print("Best Matched Intent:", intent)
-
->>>>>>> 924b7d78
+
 
 if __name__ == "__main__":
     test_shopify_intent()