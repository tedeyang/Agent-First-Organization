--- conflicted
+++ resolved
@@ -932,18 +932,10 @@
         self, model_service_with_mock_model: ModelService
     ) -> None:
         """Test process_text with non-string input."""
-<<<<<<< HEAD
-        with pytest.raises(Exception) as exc_info:
-            # type: ignore
-            await model_service_with_mock_model.process_text(123)
-        # Should raise ArklexError due to error handler
-        assert "ArklexError" in type(exc_info.value).__name__
-=======
         with pytest.raises(ValidationError) as exc_info:
             await model_service_with_mock_model.process_text(123)  # type: ignore
         # Should raise ValidationError for invalid input
         assert "Invalid input text" in str(exc_info.value)
->>>>>>> fa04ef09
 
 
 class TestModelServiceMakeModelRequestExceptions:
